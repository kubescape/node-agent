--- conflicted
+++ resolved
@@ -358,11 +358,6 @@
 		sbomManager = sbommanager.CreateSbomManagerMock()
 	}
 
-<<<<<<< HEAD
-	thirdPartyTracers := containerwatcher.ThirdPartyTracers{
-		ThirdPartyTracersInitializers: mapset.NewSet[containerwatcher.CustomTracerInitializer](),
-		ThirdPartyEventReceivers:      maps.NewSafeMap[utils.EventType, mapset.Set[containerwatcher.GenericEventReceiver]](),
-=======
 	// Create the FIM manager
 	var fimManager *fimmanager.FIMManager
 	if cfg.EnableFIM {
@@ -374,7 +369,11 @@
 		if err != nil {
 			logger.L().Ctx(ctx).Fatal("error creating FIMManager", helpers.Error(err))
 		}
->>>>>>> 0b2c50a0
+	}
+
+	thirdPartyTracers := containerwatcher.ThirdPartyTracers{
+		ThirdPartyTracersInitializers: mapset.NewSet[containerwatcher.CustomTracerInitializer](),
+		ThirdPartyEventReceivers:      maps.NewSafeMap[utils.EventType, mapset.Set[containerwatcher.GenericEventReceiver]](),
 	}
 
 	// Create the container handler
