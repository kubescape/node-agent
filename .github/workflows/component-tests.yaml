--- conflicted
+++ resolved
@@ -80,11 +80,7 @@
         run: |
           helm repo add prometheus-community https://prometheus-community.github.io/helm-charts
           helm repo update
-<<<<<<< HEAD
-          helm upgrade --install prometheus prometheus-community/kube-prometheus-stack --set grafana.enabled=false --namespace monitoring --create-namespace --set prometheus.prometheusSpec.podMonitorSelectorNilUsesHelmValues=false,prometheus.prometheusSpec.serviceMonitorSelectorNilUsesHelmValues=false --set prometheus.prometheusSpec.maximumStartupDurationSeconds=300 --wait --timeout 5m 
-=======
           helm upgrade --install prometheus prometheus-community/kube-prometheus-stack --set grafana.enabled=false --namespace monitoring --create-namespace --set prometheus.prometheusSpec.podMonitorSelectorNilUsesHelmValues=false,prometheus.prometheusSpec.serviceMonitorSelectorNilUsesHelmValues=false --set prometheus.prometheusSpec.maximumStartupDurationSeconds=300 --wait --timeout 5m
->>>>>>> 1615a03c
           # Check that the prometheus pod is running
           kubectl wait --for=condition=Ready pod -l app.kubernetes.io/name=prometheus -n monitoring --timeout=300s
       - name: Install Node Agent Chart
