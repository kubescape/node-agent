--- conflicted
+++ resolved
@@ -27,10 +27,6 @@
       GO111MODULE: "on"
       BUILD_PLATFORM: linux/amd64,linux/arm64
       GO_VERSION: "1.24"
-<<<<<<< HEAD
-      HELM_BRANCH: "main"
-=======
->>>>>>> b473ce57
       REQUIRED_TESTS: ''
       FORCE: true
       COSIGN: true
