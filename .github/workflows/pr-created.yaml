--- conflicted
+++ resolved
@@ -15,10 +15,6 @@
   pr-created:
     uses: kubescape/workflows/.github/workflows/incluster-comp-pr-created.yaml@main
     with:
-<<<<<<< HEAD
-      HELM_BRANCH: "main"
-=======
->>>>>>> b473ce57
       GO_VERSION: "1.24"
       CGO_ENABLED: 0
     secrets: inherit