--- conflicted
+++ resolved
@@ -36,10 +36,6 @@
       GO111MODULE: "on"
       BUILD_PLATFORM: linux/amd64,linux/arm64
       GO_VERSION: "1.24"
-<<<<<<< HEAD
-      HELM_BRANCH: "main"
-=======
->>>>>>> b473ce57
       REQUIRED_TESTS: '[
                         "relevantCVEs",
                         "relevancy_enabled_stop_sniffing",
