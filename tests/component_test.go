//go:build component

package tests

import (
	"context"
	"encoding/json"
	"fmt"
	"path"
	"reflect"
	"slices"
	"sort"
	"strconv"
	"testing"
	"time"

	helpersv1 "github.com/kubescape/k8s-interface/instanceidhandler/v1/helpers"
	"github.com/kubescape/k8s-interface/k8sinterface"
	"github.com/kubescape/node-agent/pkg/ruleengine/v1"
	"github.com/kubescape/node-agent/pkg/utils"
	"github.com/kubescape/node-agent/tests/testutils"
	"github.com/kubescape/storage/pkg/apis/softwarecomposition/v1beta1"
	spdxv1beta1client "github.com/kubescape/storage/pkg/generated/clientset/versioned/typed/softwarecomposition/v1beta1"
	"github.com/kubescape/storage/pkg/registry/file/dynamicpathdetector"
	"github.com/stretchr/testify/assert"
	"github.com/stretchr/testify/require"
	metav1 "k8s.io/apimachinery/pkg/apis/meta/v1"
	v1 "k8s.io/apimachinery/pkg/apis/meta/v1"
	"k8s.io/apimachinery/pkg/types"
	"k8s.io/utils/ptr"
)

func tearDownTest(t *testing.T, startTime time.Time) {
	end := time.Now()

	t.Log("Waiting 30 seconds for Prometheus to scrape the data")
	time.Sleep(30 * time.Second)

	err := testutils.PlotNodeAgentPrometheusCPUUsage(t.Name(), startTime, end)
	if err != nil {
		t.Errorf("Error plotting CPU usage: %v", err)
	}

	_, err = testutils.PlotNodeAgentPrometheusMemoryUsage(t.Name(), startTime, end)
	if err != nil {
		t.Errorf("Error plotting memory usage: %v", err)
	}

	testutils.PrintNodeAgentLogs(t)
}

func Test_01_BasicAlertTest(t *testing.T) {
	start := time.Now()
	defer tearDownTest(t, start)

	ns := testutils.NewRandomNamespace()
	wl, err := testutils.NewTestWorkload(ns.Name, path.Join(utils.CurrentDir(), "resources/deployment-multiple-containers.yaml"))
	if err != nil {
		t.Errorf("Error creating workload: %v", err)
	}
	assert.NoError(t, wl.WaitForReady(80))

	assert.NoError(t, wl.WaitForApplicationProfile(80, "ready"))
	assert.NoError(t, wl.WaitForNetworkNeighborhood(80, "ready"))

	// process launched from nginx container
	_, _, err = wl.ExecIntoPod([]string{"ls", "-l"}, "nginx")

	// network activity from server container
	_, _, err = wl.ExecIntoPod([]string{"wget", "ebpf.io", "-T", "2", "-t", "1"}, "server")

	// network activity from nginx container
	_, _, err = wl.ExecIntoPod([]string{"curl", "kubernetes.io", "-m", "2"}, "nginx")

	err = wl.WaitForApplicationProfileCompletion(80)
	if err != nil {
		t.Errorf("Error waiting for application profile to be completed: %v", err)
	}
	err = wl.WaitForNetworkNeighborhoodCompletion(80)
	if err != nil {
		t.Errorf("Error waiting for network neighborhood to be completed: %v", err)
	}

	time.Sleep(10 * time.Second)

	appProfile, _ := wl.GetApplicationProfile()
	appProfileJson, _ := json.Marshal(appProfile)

	t.Logf("application profile: %v", string(appProfileJson))

	wl.ExecIntoPod([]string{"ls", "-l"}, "nginx")                                           // no alert expected
	wl.ExecIntoPod([]string{"ls", "-l"}, "server")                                          // alert expected
	_, _, err = wl.ExecIntoPod([]string{"wget", "ebpf.io", "-T", "2", "-t", "1"}, "server") // no alert expected
	_, _, err = wl.ExecIntoPod([]string{"curl", "ebpf.io", "-m", "2"}, "nginx")             // alert expected

	// Wait for the alert to be signaled
	time.Sleep(30 * time.Second)

	alerts, err := testutils.GetAlerts(wl.Namespace)
	if err != nil {
		t.Errorf("Error getting alerts: %v", err)
	}

	testutils.AssertContains(t, alerts, "Unexpected process launched", "ls", "server", []bool{true})
	testutils.AssertNotContains(t, alerts, "Unexpected process launched", "ls", "nginx", []bool{true})

	testutils.AssertContains(t, alerts, "Unexpected domain request", "curl", "nginx", []bool{true})
	testutils.AssertNotContains(t, alerts, "Unexpected domain request", "wget", "server", []bool{true})

	// check network neighborhood
	nn, _ := wl.GetNetworkNeighborhood()
	testutils.AssertNetworkNeighborhoodContains(t, nn, "nginx", []string{"kubernetes.io."}, []string{})
	testutils.AssertNetworkNeighborhoodNotContains(t, nn, "server", []string{"kubernetes.io."}, []string{})

	testutils.AssertNetworkNeighborhoodContains(t, nn, "server", []string{"ebpf.io."}, []string{})
	testutils.AssertNetworkNeighborhoodNotContains(t, nn, "nginx", []string{"ebpf.io."}, []string{})
}

func Test_02_AllAlertsFromMaliciousApp(t *testing.T) {
	start := time.Now()
	defer tearDownTest(t, start)

	// Create a random namespace
	ns := testutils.NewRandomNamespace()

	// Create a workload
	wl, err := testutils.NewTestWorkload(ns.Name, path.Join(utils.CurrentDir(), "resources/malicious-job.yaml"))
	if err != nil {
		t.Errorf("Error creating workload: %v", err)
	}

	// Wait for the workload to be ready
	err = wl.WaitForReady(80)
	if err != nil {
		t.Errorf("Error waiting for workload to be ready: %v", err)
	}

	// Malicious activity will be detected in 3 minutes + 300 seconds to wait for the alerts to be generated
	maliciousAppWaitBeforeStart := time.Minute * 3
	waitBeforeLookingForAlerts := time.Minute * 5
	timer := time.NewTimer(maliciousAppWaitBeforeStart + waitBeforeLookingForAlerts)

	// Wait for the application profile to be created and completed
	err = wl.WaitForApplicationProfileCompletion(80)
	if err != nil {
		t.Errorf("Error waiting for application profile to be completed: %v", err)
	}

	// Wait for the alerts to be generated
	<-timer.C

	// Get all the alerts for the namespace
	alerts, err := testutils.GetAlerts(wl.Namespace)
	if err != nil {
		t.Errorf("Error getting alerts: %v", err)
	}

	// Validate that all alerts are signaled
	expectedAlerts := map[string]bool{
		"Unexpected process launched":              false,
		"Unexpected file access":                   false,
		"Unexpected system call":                   false,
		"Unexpected capability used":               false,
		"Kubernetes Client Executed":               false,
		"Exec from malicious source":               false,
		"Kernel Module Load":                       false,
		"Exec Binary Not In Base Image":            false,
		"Exec from mount":                          false,
		"Unexpected Service Account Token Access":  false,
		"Unexpected domain request":                false,
		"Crypto Mining Related Port Communication": false,
		"Crypto Mining Domain Communication":       false,
	}

	expectedFailOnProfile := map[string][]bool{
		"Unexpected process launched":              []bool{true},
		"Unexpected file access":                   []bool{true},
		"Unexpected system call":                   []bool{true},
		"Unexpected capability used":               []bool{true},
		"Kubernetes Client Executed":               []bool{true},
		"Exec from malicious source":               []bool{false},
		"Kernel Module Load":                       []bool{false},
		"Exec Binary Not In Base Image":            []bool{true},
		"Exec from mount":                          []bool{true},
		"Unexpected Service Account Token Access":  []bool{true},
		"Unexpected domain request":                []bool{true},
		"Crypto Mining Related Port Communication": []bool{true},
		"Crypto Mining Domain Communication":       []bool{false},
	}

	for _, alert := range alerts {
		ruleName, ruleOk := alert.Labels["rule_name"]
		failOnProfile, failOnProfileOk := alert.Labels["fail_on_profile"]
		failOnProfileBool, err := strconv.ParseBool(failOnProfile)
		if err != nil {
			t.Errorf("Error parsing fail_on_profile: %v", err)
		}
		if ruleOk && failOnProfileOk {
			if _, exists := expectedAlerts[ruleName]; exists && slices.Contains(expectedFailOnProfile[ruleName], failOnProfileBool) {
				expectedAlerts[ruleName] = true
			}
		}
	}

	for ruleName, signaled := range expectedAlerts {
		if !signaled {
			t.Errorf("Expected alert '%s' was not signaled", ruleName)
		}
	}
}

func Test_03_BasicLoadActivities(t *testing.T) {
	start := time.Now()
	defer tearDownTest(t, start)

	// Create a random namespace
	ns := testutils.NewRandomNamespace()

	// Create a workload
	wl, err := testutils.NewTestWorkload(ns.Name, path.Join(utils.CurrentDir(), "resources/nginx-deployment.yaml"))
	if err != nil {
		t.Errorf("Error creating workload: %v", err)
	}

	// Wait for the workload to be ready
	err = wl.WaitForReady(80)
	if err != nil {
		t.Errorf("Error waiting for workload to be ready: %v", err)
	}

	// Wait for the application profile to be created and completed
	err = wl.WaitForApplicationProfileCompletion(80)
	if err != nil {
		t.Errorf("Error waiting for application profile to be completed: %v", err)
	}

	// Create loader
	loader, err := testutils.NewTestWorkload(ns.Name, path.Join(utils.CurrentDir(), "resources/locust-deployment.yaml"))
	err = loader.WaitForReady(80)
	if err != nil {
		t.Errorf("Error waiting for workload to be ready: %v", err)
	}

	loadStart := time.Now()

	// Create a load of 5 minutes
	time.Sleep(5 * time.Minute)

	loadEnd := time.Now()

	// Get CPU usage of Node Agent pods
	podToCpuUsage, err := testutils.GetNodeAgentAverageCPUUsage(loadStart, loadEnd)
	if err != nil {
		t.Errorf("Error getting CPU usage: %v", err)
	}

	if len(podToCpuUsage) == 0 {
		t.Errorf("No CPU usage data found")
	}

	for pod, cpuUsage := range podToCpuUsage {
		assert.LessOrEqual(t, cpuUsage, 0.4, "CPU usage of Node Agent is too high. CPU usage is %f, Pod: %s", cpuUsage, pod)
	}
}

func Test_04_MemoryLeak(t *testing.T) {
	start := time.Now()
	defer tearDownTest(t, start)

	// Create a random namespace
	ns := testutils.NewRandomNamespace()

	// Create 2 workloads
	wlPaths := []string{
		"resources/locust-deployment.yaml",
		"resources/nginx-deployment.yaml",
	}
	var workloads []testutils.TestWorkload
	for _, p := range wlPaths {
		wl, err := testutils.NewTestWorkload(ns.Name, path.Join(utils.CurrentDir(), p))
		if err != nil {
			t.Errorf("Error creating deployment: %v", err)
		}
		workloads = append(workloads, *wl)
	}
	for _, wl := range workloads {
		err := wl.WaitForReady(80)
		if err != nil {
			t.Errorf("Error waiting for workload to be ready: %v", err)
		}
		err = wl.WaitForApplicationProfileCompletion(80)
		if err != nil {
			t.Errorf("Error waiting for application profile to be completed: %v", err)
		}
	}

	// Wait for 60 seconds for the GC to run, so the memory leak can be detected
	time.Sleep(60 * time.Second)

	metrics, err := testutils.PlotNodeAgentPrometheusMemoryUsage("memleak_basic", start, time.Now())
	if err != nil {
		t.Errorf("Error plotting memory usage: %v", err)
	}

	if len(metrics) == 0 {
		t.Errorf("No memory usage data found")
	}

	for _, metric := range metrics {
		podName := metric.Name
		firstValue := metric.Values[0]
		lastValue := metric.Values[len(metric.Values)-1]

		// Validate that there is no memory leak, but tolerate 100Mb memory leak
		tolerateMb := 100
		assert.LessOrEqual(t, lastValue, firstValue+float64(tolerateMb*1024*1024), "Memory leak detected in node-agent pod (%s). Memory usage at the end of the test is %f and at the beginning of the test is %f", podName, lastValue, firstValue)
	}
}

func Test_05_MemoryLeak_10K_Alerts(t *testing.T) {
	start := time.Now()
	defer tearDownTest(t, start)

	// Create a random namespace
	ns := testutils.NewRandomNamespace()

	// Create nginx workload
	nginx, err := testutils.NewTestWorkload(ns.Name, path.Join(utils.CurrentDir(), "resources/nginx-deployment.yaml"))
	if err != nil {
		t.Errorf("Error creating workload: %v", err)
	}
	err = nginx.WaitForReady(80)
	if err != nil {
		t.Errorf("Error waiting for workload to be ready: %v", err)
	}

	err = nginx.WaitForApplicationProfileCompletion(80)
	if err != nil {
		t.Errorf("Error waiting for application profile to be completed: %v", err)
	}

	// wait for 300 seconds for the GC to run, so the memory leak can be detected
	t.Log("Waiting 300 seconds to have a baseline memory usage")
	time.Sleep(300 * time.Second)

	//Exec into the nginx pod and create a file in the /tmp directory in a loop
	startLoad := time.Now()
	for i := 0; i < 100; i++ {
		_, _, err := nginx.ExecIntoPod([]string{"bash", "-c", "for i in {1..100}; do touch /tmp/nginx-test-$i; done"}, "")
		if err != nil {
			t.Errorf("Error executing remote command: %v", err)
		}
		if i%5 == 0 {
			t.Logf("Created file %d times", (i+1)*100)
		}
	}

	// wait for 300 seconds for the GC to run, so the memory leak can be detected
	t.Log("Waiting 300 seconds to GC to run")
	time.Sleep(300 * time.Second)

	metrics, err := testutils.PlotNodeAgentPrometheusMemoryUsage("memleak_10k_alerts", startLoad, time.Now())
	if err != nil {
		t.Errorf("Error plotting memory usage: %v", err)
	}

	if len(metrics) == 0 {
		t.Errorf("No memory usage data found")
	}

	for _, metric := range metrics {
		podName := metric.Name
		firstValue := metric.Values[0]
		lastValue := metric.Values[len(metric.Values)-1]

		// Validate that there is no memory leak, but tolerate 40mb memory leak
		tolerateMb := 40
		assert.LessOrEqual(t, lastValue, firstValue+float64(tolerateMb*1024*1024), "Memory leak detected in node-agent pod (%s). Memory usage at the end of the test is %f and at the beginning of the test is %f", podName, lastValue, firstValue)
	}
}

func Test_06_KillProcessInTheMiddle(t *testing.T) {
	start := time.Now()
	defer tearDownTest(t, start)

	// Create a random namespace
	ns := testutils.NewRandomNamespace()
	// Create nginx deployment
	nginx, err := testutils.NewTestWorkload(ns.Name, path.Join(utils.CurrentDir(), "resources/nginx-deployment.yaml"))
	if err != nil {
		t.Errorf("Error creating workload: %v", err)
	}
	err = nginx.WaitForReady(80)
	if err != nil {
		t.Errorf("Error waiting for workload to be ready: %v", err)
	}

	// Wait for the application profile to be created and 'ready' (not 'completed')
	err = nginx.WaitForApplicationProfile(80, "ready")
	if err != nil {
		t.Errorf("Error waiting for application profile to be 'ready': %v", err)
	}

	// Exec into the nginx pod and kill the process
	_, _, err = nginx.ExecIntoPod([]string{"bash", "-c", "kill -9 1"}, "")
	if err != nil {
		t.Errorf("Error executing remote command: %v", err)
	}

	// Wait for the application profile to be 'completed'
	err = nginx.WaitForApplicationProfileCompletion(20)
	if err != nil {
		t.Errorf("Error waiting for application profile to be completed: %v", err)
	}
}

func Test_07_RuleBindingApplyTest(t *testing.T) {
	ruleBindingPath := func(name string) string {
		return path.Join(utils.CurrentDir(), "resources/rulebindings", name)
	}

	// valid
	exitCode := testutils.RunCommand("kubectl", "apply", "-f", ruleBindingPath("all-valid.yaml"))
	assert.Equal(t, 0, exitCode, "Error applying valid rule binding")
	_ = testutils.RunCommand("kubectl", "delete", "-f", ruleBindingPath("all-valid.yaml"))

	// duplicate fields
	file := ruleBindingPath("dup-fields-name-tag.yaml")
	exitCode = testutils.RunCommand("kubectl", "apply", "-f", file)
	assert.NotEqualf(t, 0, exitCode, "Expected error when applying rule binding '%s'", file)

	file = ruleBindingPath("dup-fields-name-id.yaml")
	exitCode = testutils.RunCommand("kubectl", "apply", "-f", file)
	assert.NotEqualf(t, 0, exitCode, "Expected error when applying rule binding '%s'", file)

	file = ruleBindingPath("dup-fields-id-tag.yaml")
	exitCode = testutils.RunCommand("kubectl", "apply", "-f", file)
	assert.NotEqualf(t, 0, exitCode, "Expected error when applying rule binding '%s'", file)
}

func Test_08_ApplicationProfilePatching(t *testing.T) {
	k8sClient := k8sinterface.NewKubernetesApi()
	storageclient := spdxv1beta1client.NewForConfigOrDie(k8sClient.K8SConfig)

	t.Log("Creating namespace")
	ns := testutils.NewRandomNamespace()

	name := "replicaset-checkoutservice-59596bf8d8"
	applicationProfile := &v1beta1.ApplicationProfile{
		ObjectMeta: metav1.ObjectMeta{
			Name: name,
			Labels: map[string]string{
				"kubescape.io/instance-template-hash":    "59596bf8d8",
				"kubescape.io/workload-api-group":        "apps",
				"kubescape.io/workload-api-version":      "v1",
				"kubescape.io/workload-kind":             "Deployment",
				"kubescape.io/workload-name":             "checkoutservice",
				"kubescape.io/workload-namespace":        "node-agent-test-veum",
				"kubescape.io/workload-resource-version": "667544",
			},
			Annotations: map[string]string{
				"kubescape.io/completion": "complete",
				"kubescape.io/status":     "initializing",
			},
		},
		Spec: v1beta1.ApplicationProfileSpec{
			Containers: []v1beta1.ApplicationProfileContainer{
				{
					Name: "server",
					Syscalls: []string{
						"capget", "capset", "chdir", "close", "epoll_ctl", "faccessat2",
						"fcntl", "fstat", "fstatfs", "futex", "getdents64", "getppid",
						"nanosleep", "newfstatat", "openat", "prctl", "read", "setgid",
						"setgroups", "setuid", "write",
					},
				},
			},
		},
		Status: v1beta1.ApplicationProfileStatus{},
	}

	_, err := storageclient.ApplicationProfiles(ns.Name).Create(context.TODO(), applicationProfile, metav1.CreateOptions{})
	assert.NoError(t, err)

	// patch the application profile
	patchOperations := []utils.PatchOperation{
		{Op: "replace", Path: "/spec/containers/0/capabilities", Value: []string{"NET_ADMIN"}},
		{Op: "add", Path: "/spec/containers/0/capabilities/-", Value: "SETGID"},
		{Op: "add", Path: "/spec/containers/0/capabilities/-", Value: "SETPCAP"},
		{Op: "add", Path: "/spec/containers/0/capabilities/-", Value: "SETUID"},
		{Op: "add", Path: "/spec/containers/0/capabilities/-", Value: "SYS_ADMIN"},
		{Op: "add", Path: "/spec/containers/0/syscalls/-", Value: "accept4"},
		{Op: "add", Path: "/spec/containers/0/syscalls/-", Value: "arch_prctl"},
		{Op: "add", Path: "/spec/containers/0/syscalls/-", Value: "bind"},
		{Op: "replace", Path: "/spec/containers/0/execs", Value: []map[string]interface{}{{
			"path": "/checkoutservice",
			"args": []string{"/checkoutservice"},
		}}},
		{Op: "add", Path: "/spec/containers/0/execs/-", Value: map[string]interface{}{
			"path": "/bin/grpc_health_probe",
			"args": []string{"/bin/grpc_health_probe", "-addr=:5050"},
		}},
		{Op: "replace", Path: "/metadata/annotations/kubescape.io~1status", Value: "ready"},
		{Op: "replace", Path: "/metadata/annotations/kubescape.io~1completion", Value: "complete"},
	}

	patch, err := json.Marshal(patchOperations)
	assert.NoError(t, err)

	// TODO use Storage abstraction?
	_, err = storageclient.ApplicationProfiles(ns.Name).Patch(context.Background(), name, types.JSONPatchType, patch, v1.PatchOptions{})

	assert.NoError(t, err)
}

func Test_09_FalsePositiveTest(t *testing.T) {
	start := time.Now()
	defer tearDownTest(t, start)

	testutils.IncreaseNodeAgentSniffingTime("10m")

	time.Sleep(5 * time.Second)

	t.Log("Creating namespace")
	ns := testutils.NewRandomNamespace()

	t.Log("Creating services")
	_, err := testutils.CreateWorkloadsInPath(ns.Name, path.Join(utils.CurrentDir(), "resources/hipster_shop/services"))
	if err != nil {
		t.Errorf("Error creating services: %v", err)
	}

	t.Log("Creating deployments")
	deployments, err := testutils.CreateWorkloadsInPath(ns.Name, path.Join(utils.CurrentDir(), "resources/hipster_shop/deployments"))
	if err != nil {
		t.Errorf("Error creating deployments: %v", err)
	}

	t.Log("Waiting for all workloads to be ready")
	for _, wl := range deployments {
		err = wl.WaitForReady(80)
		if err != nil {
			t.Errorf("Error waiting for workload to be ready: %v", err)
		}
	}
	t.Log("All workloads are ready")

	t.Log("Waiting for all application profiles to be completed")
	for _, wl := range deployments {
		err = wl.WaitForApplicationProfileCompletion(80)
		if err != nil {
			t.Errorf("Error waiting for application profile to be completed: %v", err)
		}
	}

	// wait for 1 minute for the alerts to be generated
	time.Sleep(1 * time.Minute)

	if err != nil {
		t.Errorf("Error getting pods with restarts: %v", err)
	}

	alerts, err := testutils.GetAlerts(ns.Name)
	if err != nil {
		t.Errorf("Error getting alerts: %v", err)
	}

	assert.Equal(t, 0, len(alerts), "Expected no alerts to be generated, but got %d alerts", len(alerts))
}

func Test_10_MalwareDetectionTest(t *testing.T) {
	start := time.Now()
	defer tearDownTest(t, start)

	t.Log("Creating namespace")
	ns := testutils.NewRandomNamespace()

	t.Log("Deploy container with malware")
	exitCode := testutils.RunCommand("kubectl", "run", "-n", ns.Name, "malware-cryptominer", "--image=quay.io/petr_ruzicka/malware-cryptominer-container:2.0.2")
	assert.Equalf(t, 0, exitCode, "expected no error when deploying malware container")

	// Wait for pod to be ready
	exitCode = testutils.RunCommand("kubectl", "wait", "--for=condition=Ready", "pod", "malware-cryptominer", "-n", ns.Name, "--timeout=300s")
	assert.Equalf(t, 0, exitCode, "expected no error when waiting for pod to be ready")

	// wait for application profile to be completed
	time.Sleep(3 * time.Minute)

	_, _, err := testutils.ExecIntoPod("malware-cryptominer", ns.Name, []string{"ls", "-l", "/usr/share/nginx/html/xmrig"}, "")
	assert.NoErrorf(t, err, "expected no error when executing command in malware container")

	_, _, err = testutils.ExecIntoPod("malware-cryptominer", ns.Name, []string{"/usr/share/nginx/html/xmrig/xmrig"}, "")

	// wait for the alerts to be generated
	time.Sleep(20 * time.Second)

	alerts, err := testutils.GetMalwareAlerts(ns.Name)
	if err != nil {
		t.Errorf("Error getting alerts: %v", err)
	}

	expectedMalwares := []string{
		"Multios.Coinminer.Miner-6781728-2.UNOFFICIAL",
	}

	malwaresDetected := map[string]bool{}

	for _, alert := range alerts {
		podName, podNameOk := alert.Labels["pod_name"]
		malwareName, malwareNameOk := alert.Labels["malware_name"]

		if podNameOk && malwareNameOk {
			if podName == "malware-cryptominer" && slices.Contains(expectedMalwares, malwareName) {
				malwaresDetected[malwareName] = true
			}
		}
	}

	assert.Equal(t, len(expectedMalwares), len(malwaresDetected), "Expected %d malwares to be detected, but got %d malwares", len(expectedMalwares), len(malwaresDetected))
}

func Test_11_EndpointTest(t *testing.T) {
	threshold := 101
	ns := testutils.NewRandomNamespace()

	endpointTraffic, err := testutils.NewTestWorkload(ns.Name, path.Join(utils.CurrentDir(), "resources/endpoint-traffic.yaml"))
	if err != nil {
		t.Errorf("Error creating workload: %v", err)
	}
	err = endpointTraffic.WaitForReady(80)
	if err != nil {
		t.Errorf("Error waiting for workload to be ready: %v", err)
	}

	assert.NoError(t, endpointTraffic.WaitForApplicationProfile(80, "ready"))

	// Merge methods
	_, _, err = endpointTraffic.ExecIntoPod([]string{"wget", "http://127.0.0.1:80"}, "")
	assert.NoError(t, err)
	_, _, err = endpointTraffic.ExecIntoPod([]string{"wget", "http://127.0.0.1:80", "--post-data", "test-data"}, "")

	// Merge dynamic
	for i := 0; i < threshold; i++ {
		endpointTraffic.ExecIntoPod([]string{"wget", fmt.Sprintf("http://127.0.0.1:80/users/%d", i)}, "")
	}

	// Merge headers
	_, _, err = endpointTraffic.ExecIntoPod([]string{"wget", "http://127.0.0.1:80/users/99", "--header", "Connection:1234r"}, "")
	_, _, err = endpointTraffic.ExecIntoPod([]string{"wget", "http://127.0.0.1:80/users/12", "--header", "Connection:ziz"}, "")

	err = endpointTraffic.WaitForApplicationProfileCompletion(80)
	if err != nil {
		t.Errorf("Error waiting for application profile to be completed: %v", err)
	}

	applicationProfile, err := endpointTraffic.GetApplicationProfile()
	if err != nil {
		t.Errorf("Error getting application profile: %v", err)
	}

	headers := map[string][]string{"Connection": {"close"}, "Host": {"127.0.0.1:80"}}
	rawJSON, err := json.Marshal(headers)
	assert.NoError(t, err)

	endpoint2 := v1beta1.HTTPEndpoint{
		Endpoint:  ":80/",
		Methods:   []string{"GET", "POST"},
		Internal:  false,
		Direction: "inbound",
		Headers:   rawJSON,
	}

	headers = map[string][]string{"Host": {"127.0.0.1:80"}, "Connection": {"1234r", "close", "ziz"}}
	rawJSON, err = json.Marshal(headers)
	assert.NoError(t, err)

	endpoint1 := v1beta1.HTTPEndpoint{
		Endpoint:  ":80/users/" + dynamicpathdetector.DynamicIdentifier,
		Methods:   []string{"GET"},
		Internal:  false,
		Direction: "inbound",
		Headers:   rawJSON,
	}

	savedEndpoints := applicationProfile.Spec.Containers[0].Endpoints

	for i := range savedEndpoints {

		headers := savedEndpoints[i].Headers
		var headersMap map[string][]string
		err := json.Unmarshal([]byte(headers), &headersMap)
		if err != nil {
			t.Errorf("Error unmarshalling headers: %v", err)
		}

		if headersMap["Connection"] != nil {
			sort.Strings(headersMap["Connection"])
			rawJSON, err = json.Marshal(headersMap)
			assert.NoError(t, err)
			savedEndpoints[i].Headers = rawJSON
		}
	}

	expectedEndpoints := []v1beta1.HTTPEndpoint{endpoint1, endpoint2}
	for _, expectedEndpoint := range expectedEndpoints {
		found := false
		for _, savedEndpoint := range savedEndpoints {
			e := savedEndpoint
			sort.Strings(e.Methods)
			sort.Strings(expectedEndpoint.Methods)
			if reflect.DeepEqual(e, expectedEndpoint) {
				found = true
				break
			}
		}
		if !found {
			t.Errorf("Expected endpoint %v not found in the application profile", expectedEndpoint)
		}
	}
}

func Test_12_MergingProfilesTest(t *testing.T) {
	start := time.Now()
	defer tearDownTest(t, start)

	// PHASE 1: Setup workload and initial profile
	ns := testutils.NewRandomNamespace()
	wl, err := testutils.NewTestWorkload(ns.Name, path.Join(utils.CurrentDir(), "resources/deployment-multiple-containers.yaml"))
	require.NoError(t, err, "Failed to create workload")
	require.NoError(t, wl.WaitForReady(80), "Workload failed to be ready")
	require.NoError(t, wl.WaitForApplicationProfile(80, "ready"), "Application profile not ready")

	// Generate initial profile data
	_, _, err = wl.ExecIntoPod([]string{"ls", "-l"}, "nginx")
	require.NoError(t, err, "Failed to exec into nginx container")
	_, _, err = wl.ExecIntoPod([]string{"wget", "ebpf.io", "-T", "2", "-t", "1"}, "server")
	require.NoError(t, err, "Failed to exec into server container")

	require.NoError(t, wl.WaitForApplicationProfileCompletion(80), "Profile failed to complete")
	time.Sleep(10 * time.Second) // Allow profile processing

	// Log initial profile state
	initialProfile, err := wl.GetApplicationProfile()
	require.NoError(t, err, "Failed to get initial profile")
	initialProfileJSON, _ := json.Marshal(initialProfile)
	t.Logf("Initial application profile:\n%s", string(initialProfileJSON))

	// PHASE 2: Verify initial alerts
	t.Log("Testing initial alert generation...")
	wl.ExecIntoPod([]string{"ls", "-l"}, "nginx")  // Expected: no alert
	wl.ExecIntoPod([]string{"ls", "-l"}, "server") // Expected: alert
	time.Sleep(30 * time.Second)                   // Wait for alert generation

	initialAlerts, err := testutils.GetAlerts(wl.Namespace)
	require.NoError(t, err, "Failed to get initial alerts")

	// Record initial alert count
	initialAlertCount := 0
	for _, alert := range initialAlerts {
		if ruleName, ok := alert.Labels["rule_name"]; ok && ruleName == "Unexpected process launched" {
			initialAlertCount++
		}
	}

	testutils.AssertContains(t, initialAlerts, "Unexpected process launched", "ls", "server", []bool{true})
	testutils.AssertNotContains(t, initialAlerts, "Unexpected process launched", "ls", "nginx", []bool{true, false})

	// PHASE 3: Apply user-managed profile
	t.Log("Applying user-managed profile...")
	// Create the user-managed profile
	userProfile := &v1beta1.ApplicationProfile{
		ObjectMeta: metav1.ObjectMeta{
			Name:      fmt.Sprintf("ug-%s", initialProfile.Name),
			Namespace: initialProfile.Namespace,
			Annotations: map[string]string{
				"kubescape.io/managed-by": "User",
			},
		},
		Spec: v1beta1.ApplicationProfileSpec{
			Architectures: []string{"amd64"},
			Containers: []v1beta1.ApplicationProfileContainer{
				{
					Name: "nginx",
					Execs: []v1beta1.ExecCalls{
						{
							Path: "/usr/bin/ls",
							Args: []string{"/usr/bin/ls", "-l"},
						},
					},
					SeccompProfile: v1beta1.SingleSeccompProfile{
						Spec: v1beta1.SingleSeccompProfileSpec{
							DefaultAction: "",
						},
					},
				},
				{
					Name: "server",
					Execs: []v1beta1.ExecCalls{
						{
							Path: "/bin/ls",
							Args: []string{"/bin/ls", "-l"},
						},
						{
							Path: "/bin/grpc_health_probe",
							Args: []string{"-addr=:9555"},
						},
					},
					SeccompProfile: v1beta1.SingleSeccompProfile{
						Spec: v1beta1.SingleSeccompProfileSpec{
							DefaultAction: "",
						},
					},
				},
			},
		},
	}

	// Log the profile we're about to create
	userProfileJSON, err := json.MarshalIndent(userProfile, "", "  ")
	require.NoError(t, err, "Failed to marshal user profile")
	t.Logf("Creating user profile:\n%s", string(userProfileJSON))

	// Get k8s client
	k8sClient := k8sinterface.NewKubernetesApi()

	// Create the user-managed profile
	storageClient := spdxv1beta1client.NewForConfigOrDie(k8sClient.K8SConfig)
	_, err = storageClient.ApplicationProfiles(ns.Name).Create(context.Background(), userProfile, metav1.CreateOptions{})
	require.NoError(t, err, "Failed to create user profile")

	// PHASE 4: Verify merged profile behavior
	t.Log("Verifying merged profile behavior...")
	time.Sleep(15 * time.Second) // Allow merge to complete

	// Test merged profile behavior
	wl.ExecIntoPod([]string{"ls", "-l"}, "nginx")  // Expected: no alert
	wl.ExecIntoPod([]string{"ls", "-l"}, "server") // Expected: no alert (user profile should suppress alert)
	time.Sleep(10 * time.Second)                   // Wait for potential alerts

	// Verify alert counts
	finalAlerts, err := testutils.GetAlerts(wl.Namespace)
	require.NoError(t, err, "Failed to get final alerts")

	// Only count new alerts (after the initial count)
	newAlertCount := 0
	for _, alert := range finalAlerts {
		if ruleName, ok := alert.Labels["rule_name"]; ok && ruleName == "Unexpected process launched" {
			newAlertCount++
		}
	}

	t.Logf("Alert counts - Initial: %d, Final: %d", initialAlertCount, newAlertCount)

	if newAlertCount > initialAlertCount {
		t.Logf("Full alert details:")
		for _, alert := range finalAlerts {
			if ruleName, ok := alert.Labels["rule_name"]; ok && ruleName == "Unexpected process launched" {
				t.Logf("Alert: %+v", alert)
			}
		}
		t.Errorf("New alerts were generated after merge (Initial: %d, Final: %d)", initialAlertCount, newAlertCount)
	}

	// PHASE 5: Check PATCH (removing the ls command from the user profile of the server container and triggering an alert)
	t.Log("Patching user profile to remove ls command from server container...")
	patchOperations := []utils.PatchOperation{
		{Op: "remove", Path: "/spec/containers/1/execs/0"},
	}

	patch, err := json.Marshal(patchOperations)
	require.NoError(t, err, "Failed to marshal patch operations")

	_, err = storageClient.ApplicationProfiles(ns.Name).Patch(context.Background(), userProfile.Name, types.JSONPatchType, patch, metav1.PatchOptions{})
	require.NoError(t, err, "Failed to patch user profile")

	// Verify patched profile behavior
	time.Sleep(15 * time.Second) // Allow merge to complete

	// Log the profile that was patched
	patchedProfile, err := wl.GetApplicationProfile()
	require.NoError(t, err, "Failed to get patched profile")
	t.Logf("Patched application profile:\n%v", patchedProfile)

	// Test patched profile behavior
	wl.ExecIntoPod([]string{"ls", "-l"}, "nginx")  // Expected: no alert
	wl.ExecIntoPod([]string{"ls", "-l"}, "server") // Expected: alert (ls command removed from user profile)
	time.Sleep(10 * time.Second)                   // Wait for potential alerts

	// Verify alert counts
	finalAlerts, err = testutils.GetAlerts(wl.Namespace)
	require.NoError(t, err, "Failed to get final alerts")

	// Only count new alerts (after the initial count)
	newAlertCount = 0
	for _, alert := range finalAlerts {
		if ruleName, ok := alert.Labels["rule_name"]; ok && ruleName == "Unexpected process launched" {
			newAlertCount++
		}
	}

	t.Logf("Alert counts - Initial: %d, Final: %d", initialAlertCount, newAlertCount)

	if newAlertCount <= initialAlertCount {
		t.Logf("Full alert details:")
		for _, alert := range finalAlerts {
			if ruleName, ok := alert.Labels["rule_name"]; ok && ruleName == "Unexpected process launched" {
				t.Logf("Alert: %+v", alert)
			}
		}
		t.Errorf("New alerts were not generated after patch (Initial: %d, Final: %d)", initialAlertCount, newAlertCount)
	}
}

func Test_13_MergingNetworkNeighborhoodTest(t *testing.T) {
	start := time.Now()
	defer tearDownTest(t, start)

	// PHASE 1: Setup workload and initial network neighborhood
	ns := testutils.NewRandomNamespace()
	wl, err := testutils.NewTestWorkload(ns.Name, path.Join(utils.CurrentDir(), "resources/deployment-multiple-containers.yaml"))
	require.NoError(t, err, "Failed to create workload")
	require.NoError(t, wl.WaitForReady(80), "Workload failed to be ready")
	require.NoError(t, wl.WaitForNetworkNeighborhood(80, "ready"), "Network neighborhood not ready")

	// Generate initial network data
	_, _, err = wl.ExecIntoPod([]string{"wget", "ebpf.io", "-T", "2", "-t", "1"}, "server")
	require.NoError(t, err, "Failed to exec wget in server container")
	_, _, err = wl.ExecIntoPod([]string{"curl", "kubernetes.io", "-m", "2"}, "nginx")
	require.NoError(t, err, "Failed to exec curl in nginx container")

	require.NoError(t, wl.WaitForNetworkNeighborhoodCompletion(80), "Network neighborhood failed to complete")
	time.Sleep(10 * time.Second) // Allow network neighborhood processing

	// Log initial network neighborhood state
	initialNN, err := wl.GetNetworkNeighborhood()
	require.NoError(t, err, "Failed to get initial network neighborhood")
	initialNNJSON, _ := json.Marshal(initialNN)
	t.Logf("Initial network neighborhood:\n%s", string(initialNNJSON))

	// PHASE 2: Verify initial alerts
	t.Log("Testing initial alert generation...")
	_, _, err = wl.ExecIntoPod([]string{"wget", "ebpf.io", "-T", "2", "-t", "1"}, "server")         // Expected: no alert (original rule)
	_, _, err = wl.ExecIntoPod([]string{"wget", "httpforever.com", "-T", "2", "-t", "1"}, "server") // Expected: alert (not allowed)
	_, _, err = wl.ExecIntoPod([]string{"wget", "httpforever.com", "-T", "2", "-t", "1"}, "server") // Expected: alert (not allowed)
	_, _, err = wl.ExecIntoPod([]string{"wget", "httpforever.com", "-T", "2", "-t", "1"}, "server") // Expected: alert (not allowed)
	_, _, err = wl.ExecIntoPod([]string{"curl", "kubernetes.io", "-m", "2"}, "nginx")               // Expected: no alert (original rule)
	_, _, err = wl.ExecIntoPod([]string{"curl", "github.com", "-m", "2"}, "nginx")                  // Expected: alert (not allowed)
	time.Sleep(30 * time.Second)                                                                    // Wait for alert generation

	initialAlerts, err := testutils.GetAlerts(wl.Namespace)
	require.NoError(t, err, "Failed to get initial alerts")

	// Record initial alert count
	initialAlertCount := 0
	for _, alert := range initialAlerts {
		if ruleName, ok := alert.Labels["rule_name"]; ok && ruleName == "Unexpected domain request" && alert.Labels["container_name"] == "server" {
			initialAlertCount++
		}
	}

	// Verify initial alerts
	testutils.AssertContains(t, initialAlerts, "Unexpected domain request", "wget", "server", []bool{true})
	testutils.AssertContains(t, initialAlerts, "Unexpected domain request", "curl", "nginx", []bool{true})

	// PHASE 3: Apply user-managed network neighborhood
	t.Log("Applying user-managed network neighborhood...")
	userNN := &v1beta1.NetworkNeighborhood{
		ObjectMeta: metav1.ObjectMeta{
			Name:      fmt.Sprintf("ug-%s", initialNN.Name),
			Namespace: initialNN.Namespace,
			Annotations: map[string]string{
				"kubescape.io/managed-by": "User",
			},
		},
		Spec: v1beta1.NetworkNeighborhoodSpec{
			LabelSelector: metav1.LabelSelector{
				MatchLabels: map[string]string{
					"app": "multiple-containers-app",
				},
			},
			Containers: []v1beta1.NetworkNeighborhoodContainer{
				{
					Name: "nginx",
					Egress: []v1beta1.NetworkNeighbor{
						{
							Identifier: "nginx-github",
							Type:       "external",
							DNSNames:   []string{"github.com."},
							Ports: []v1beta1.NetworkPort{
								{
									Name:     "TCP-80",
									Protocol: "TCP",
									Port:     ptr.To(int32(80)),
								},
								{
									Name:     "TCP-443",
									Protocol: "TCP",
									Port:     ptr.To(int32(443)),
								},
							},
						},
					},
				},
				{
					Name: "server",
					Egress: []v1beta1.NetworkNeighbor{
						{
							Identifier: "server-example",
							Type:       "external",
							DNSNames:   []string{"info.cern.ch."},
							Ports: []v1beta1.NetworkPort{
								{
									Name:     "TCP-80",
									Protocol: "TCP",
									Port:     ptr.To(int32(80)),
								},
								{
									Name:     "TCP-443",
									Protocol: "TCP",
									Port:     ptr.To(int32(443)),
								},
							},
						},
					},
				},
			},
		},
	}

	// Create user-managed network neighborhood
	k8sClient := k8sinterface.NewKubernetesApi()
	storageClient := spdxv1beta1client.NewForConfigOrDie(k8sClient.K8SConfig)
	_, err = storageClient.NetworkNeighborhoods(ns.Name).Create(context.Background(), userNN, metav1.CreateOptions{})
	require.NoError(t, err, "Failed to create user network neighborhood")

	// PHASE 4: Verify merged behavior (no new alerts)
	t.Log("Verifying merged network neighborhood behavior...")
	time.Sleep(25 * time.Second) // Allow merge to complete

	_, _, err = wl.ExecIntoPod([]string{"wget", "ebpf.io", "-T", "2", "-t", "1"}, "server") // Expected: no alert (original)
	// Try multiple times to ensure alert is removed
	_, _, err = wl.ExecIntoPod([]string{"wget", "info.cern.ch", "-T", "2", "-t", "1"}, "server") // Expected: no alert (user added)
	_, _, err = wl.ExecIntoPod([]string{"wget", "info.cern.ch", "-T", "2", "-t", "1"}, "server") // Expected: no alert (user added)
	_, _, err = wl.ExecIntoPod([]string{"wget", "info.cern.ch", "-T", "2", "-t", "1"}, "server") // Expected: no alert (user added)
	_, _, err = wl.ExecIntoPod([]string{"wget", "info.cern.ch", "-T", "2", "-t", "1"}, "server") // Expected: no alert (user added)
	_, _, err = wl.ExecIntoPod([]string{"curl", "kubernetes.io", "-m", "2"}, "nginx")            // Expected: no alert (original)
	_, _, err = wl.ExecIntoPod([]string{"curl", "github.com", "-m", "2"}, "nginx")               // Expected: no alert (user added)
	time.Sleep(30 * time.Second)                                                                 // Wait for potential alerts

	mergedAlerts, err := testutils.GetAlerts(wl.Namespace)
	require.NoError(t, err, "Failed to get alerts after merge")

	// Count new alerts after merge
	newAlertCount := 0
	for _, alert := range mergedAlerts {
		if ruleName, ok := alert.Labels["rule_name"]; ok && ruleName == "Unexpected domain request" && alert.Labels["container_name"] == "server" {
			newAlertCount++
		}
	}

	t.Logf("Alert counts - Initial: %d, After merge: %d", initialAlertCount, newAlertCount)

	if newAlertCount > initialAlertCount {
		t.Logf("Full alert details:")
		for _, alert := range mergedAlerts {
			if ruleName, ok := alert.Labels["rule_name"]; ok && ruleName == "Unexpected domain request" && alert.Labels["container_name"] == "server" {
				t.Logf("Alert: %+v", alert)
			}
		}
		t.Errorf("New alerts were generated after merge (Initial: %d, After merge: %d)", initialAlertCount, newAlertCount)
	}

	// PHASE 5: Remove permission via patch and verify alerts return
	t.Log("Patching user network neighborhood to remove info.cern.ch from server container...")
	patchOperations := []utils.PatchOperation{
		{Op: "remove", Path: "/spec/containers/1/egress/0"},
	}

	patch, err := json.Marshal(patchOperations)
	require.NoError(t, err, "Failed to marshal patch operations")

	_, err = storageClient.NetworkNeighborhoods(ns.Name).Patch(context.Background(), userNN.Name, types.JSONPatchType, patch, metav1.PatchOptions{})
	require.NoError(t, err, "Failed to patch user network neighborhood")

	time.Sleep(20 * time.Second) // Allow merge to complete

	// Test alerts after patch
	_, _, err = wl.ExecIntoPod([]string{"wget", "ebpf.io", "-T", "2", "-t", "1"}, "server") // Expected: no alert
	// Try multiple times to ensure alert is removed
	_, _, err = wl.ExecIntoPod([]string{"wget", "info.cern.ch", "-T", "2", "-t", "1"}, "server") // Expected: alert (removed)
	_, _, err = wl.ExecIntoPod([]string{"wget", "info.cern.ch", "-T", "2", "-t", "1"}, "server") // Expected: alert (removed)
	_, _, err = wl.ExecIntoPod([]string{"wget", "info.cern.ch", "-T", "2", "-t", "1"}, "server") // Expected: alert (removed)
	_, _, err = wl.ExecIntoPod([]string{"wget", "info.cern.ch", "-T", "2", "-t", "1"}, "server") // Expected: alert (removed)
	_, _, err = wl.ExecIntoPod([]string{"wget", "info.cern.ch", "-T", "2", "-t", "1"}, "server") // Expected: alert (removed)
	_, _, err = wl.ExecIntoPod([]string{"curl", "kubernetes.io", "-m", "2"}, "nginx")            // Expected: no alert
	_, _, err = wl.ExecIntoPod([]string{"curl", "github.com", "-m", "2"}, "nginx")               // Expected: no alert
	time.Sleep(30 * time.Second)                                                                 // Wait for alerts

	finalAlerts, err := testutils.GetAlerts(wl.Namespace)
	require.NoError(t, err, "Failed to get final alerts")

	// Count final alerts
	finalAlertCount := 0
	for _, alert := range finalAlerts {
		if ruleName, ok := alert.Labels["rule_name"]; ok && ruleName == "Unexpected domain request" && alert.Labels["container_name"] == "server" {
			finalAlertCount++
		}
	}

	t.Logf("Alert counts - Initial: %d, Final: %d", initialAlertCount, finalAlertCount)

	if finalAlertCount <= initialAlertCount {
		t.Logf("Full alert details:")
		for _, alert := range finalAlerts {
			if ruleName, ok := alert.Labels["rule_name"]; ok && ruleName == "Unexpected domain request" && alert.Labels["container_name"] == "server" {
				t.Logf("Alert: %+v", alert)
			}
		}
		t.Errorf("New alerts were not generated after patch (Initial: %d, Final: %d)", initialAlertCount, finalAlertCount)
	}
}

func Test_14_RulePoliciesTest(t *testing.T) {
	ns := testutils.NewRandomNamespace()

	endpointTraffic, err := testutils.NewTestWorkload(ns.Name, path.Join(utils.CurrentDir(), "resources/endpoint-traffic.yaml"))
	if err != nil {
		t.Errorf("Error creating workload: %v", err)
	}
	err = endpointTraffic.WaitForReady(80)
	if err != nil {
		t.Errorf("Error waiting for workload to be ready: %v", err)
	}

	// Wait for application profile to be ready
	assert.NoError(t, endpointTraffic.WaitForApplicationProfile(80, "ready"))
	time.Sleep(30 * time.Second)

	// Add to rule policy symlink
	_, _, err = endpointTraffic.ExecIntoPod([]string{"ln", "-s", "/etc/shadow", "/tmp/a"}, "")
	assert.NoError(t, err)

	_, _, err = endpointTraffic.ExecIntoPod([]string{"rm", "/tmp/a"}, "")
	assert.NoError(t, err)

	// Not add to rule policy
	_, _, err = endpointTraffic.ExecIntoPod([]string{"ln", "/bin/sh", "/tmp/a"}, "")
	assert.NoError(t, err)

	_, _, err = endpointTraffic.ExecIntoPod([]string{"rm", "/tmp/a"}, "")
	assert.NoError(t, err)

	err = endpointTraffic.WaitForApplicationProfileCompletion(80)
	if err != nil {
		t.Errorf("Error waiting for application profile to be completed: %v", err)
	}

	applicationProfile, err := endpointTraffic.GetApplicationProfile()
	if err != nil {
		t.Errorf("Error getting application profile: %v", err)
	}

	symlinkPolicy := applicationProfile.Spec.Containers[0].PolicyByRuleId[ruleengine.R1010ID]
	assert.Equal(t, []string{"ln"}, symlinkPolicy.AllowedProcesses)

	hardlinkPolicy := applicationProfile.Spec.Containers[0].PolicyByRuleId[ruleengine.R1012ID]
	assert.Len(t, hardlinkPolicy.AllowedProcesses, 0)

	fmt.Println("After completed....")

	// wait for cache
	time.Sleep(120 * time.Second)

	// generate hardlink alert
	_, _, err = endpointTraffic.ExecIntoPod([]string{"ln", "/etc/shadow", "/tmp/a"}, "")
	_, _, err = endpointTraffic.ExecIntoPod([]string{"rm", "/tmp/a"}, "")
	assert.NoError(t, err)

	// not generate alert
	_, _, err = endpointTraffic.ExecIntoPod([]string{"ln", "-s", "/etc/shadow", "/tmp/a"}, "")
	_, _, err = endpointTraffic.ExecIntoPod([]string{"rm", "/tmp/a"}, "")
	assert.NoError(t, err)

	// Wait for the alert to be signaled
	time.Sleep(60 * time.Second)

	alerts, err := testutils.GetAlerts(endpointTraffic.Namespace)
	if err != nil {
		t.Errorf("Error getting alerts: %v", err)
	}

	testutils.AssertContains(t, alerts, "Hardlink Created Over Sensitive File", "ln", "endpoint-traffic", []bool{true})
	testutils.AssertNotContains(t, alerts, "Symlink Created Over Sensitive File", "ln", "endpoint-traffic", []bool{true})

	// Also check for learning mode
	testutils.AssertContains(t, alerts, "Symlink Created Over Sensitive File", "ln", "endpoint-traffic", []bool{false})
	testutils.AssertNotContains(t, alerts, "Hardlink Created Over Sensitive File", "ln", "endpoint-traffic", []bool{false})

}

func Test_15_CompletedApCannotBecomeReadyAgain(t *testing.T) {
	k8sClient := k8sinterface.NewKubernetesApi()
	storageclient := spdxv1beta1client.NewForConfigOrDie(k8sClient.K8SConfig)

	ns := testutils.NewRandomNamespace()
	defer func() {
		_ = k8sClient.KubernetesClient.CoreV1().Namespaces().Delete(context.Background(), ns.Name, v1.DeleteOptions{})
	}()

	// create an application profile with completed status
	name := "test"
	ap1, err := storageclient.ApplicationProfiles(ns.Name).Create(context.TODO(), &v1beta1.ApplicationProfile{
		ObjectMeta: metav1.ObjectMeta{
			Name: name,
			Annotations: map[string]string{
				helpersv1.CompletionMetadataKey: helpersv1.Complete,
				helpersv1.StatusMetadataKey:     helpersv1.Completed,
			},
		},
	}, v1.CreateOptions{})
	require.NoError(t, err)
	require.Equal(t, helpersv1.Completed, ap1.Annotations[helpersv1.StatusMetadataKey])

	// patch the application profile with ready status
	patchOperations := []utils.PatchOperation{
		{
			Op:    "replace",
			Path:  "/metadata/annotations/" + utils.EscapeJSONPointerElement(helpersv1.StatusMetadataKey),
			Value: helpersv1.Ready,
		},
	}
	patch, err := json.Marshal(patchOperations)
	require.NoError(t, err)
	ap2, err := storageclient.ApplicationProfiles(ns.Name).Patch(context.Background(), name, types.JSONPatchType, patch, v1.PatchOptions{})
	assert.NoError(t, err)                                                             // patch should succeed
	assert.Equal(t, helpersv1.Completed, ap2.Annotations[helpersv1.StatusMetadataKey]) // but the status should not change
}

func Test_16_ApNotStuckOnRestart(t *testing.T) {
	ns := testutils.NewRandomNamespace()

	wl, err := testutils.NewTestWorkload(ns.Name, path.Join(utils.CurrentDir(), "resources/nginx-deployment.yaml"))
	if err != nil {
		t.Errorf("Error creating workload: %v", err)
	}

	time.Sleep(30 * time.Second)

	_, _, _ = wl.ExecIntoPod([]string{"service", "nginx", "stop"}, "") // suppose to get error
	assert.NoError(t, wl.WaitForReady(80))
	assert.NoError(t, wl.WaitForApplicationProfileCompletion(80))

	time.Sleep(30 * time.Second)

	_, _, err = wl.ExecIntoPod([]string{"ls", "-l"}, "")
	assert.NoError(t, err)

	time.Sleep(30 * time.Second)

	alerts, err := testutils.GetAlerts(wl.Namespace)
	if err != nil {
		t.Errorf("Error getting alerts: %v", err)
	}

	testutils.AssertContains(t, alerts, "Unexpected process launched", "ls", "nginx", []bool{true})
}

func Test_17_ApCompletedToPartialUpdateTest(t *testing.T) {
	ns := testutils.NewRandomNamespace()

	wl, err := testutils.NewTestWorkload(ns.Name, path.Join(utils.CurrentDir(), "resources/nginx-deployment.yaml"))
	if err != nil {
		t.Errorf("Error creating workload: %v", err)
	}

	time.Sleep(30 * time.Second)
	assert.NoError(t, wl.WaitForReady(80))
	assert.NoError(t, wl.WaitForNetworkNeighborhood(80, "ready"))

	err = testutils.RestartDaemonSet("kubescape", "node-agent")
	assert.NoError(t, err)

	assert.NoError(t, wl.WaitForApplicationProfileCompletion(160))
	assert.NoError(t, wl.WaitForNetworkNeighborhoodCompletion(160))

	time.Sleep(30 * time.Second)

	_, _, err = wl.ExecIntoPod([]string{"ls", "-l"}, "")
	assert.NoError(t, err)

	time.Sleep(30 * time.Second)

	alerts, err := testutils.GetAlerts(wl.Namespace)
	if err != nil {
		t.Errorf("Error getting alerts: %v", err)
	}

	testutils.AssertContains(t, alerts, "Unexpected process launched", "ls", "nginx", []bool{true})
}

func Test_18_ShortLivedJobTest(t *testing.T) {
	ns := testutils.NewRandomNamespace()

	// Create a short-lived job
	wl, err := testutils.NewTestWorkload(ns.Name, path.Join(utils.CurrentDir(), "resources/echo-job.yaml"))
	if err != nil {
		t.Errorf("Error creating workload: %v", err)
	}

	// Application profile should be created and completed
	err = wl.WaitForApplicationProfileCompletion(80)
	if err != nil {
		t.Errorf("Error waiting for application profile to be completed: %v", err)
	}
}

func Test_19_AlertOnPartialProfileTest(t *testing.T) {
	start := time.Now()
	defer tearDownTest(t, start)

	ns := testutils.NewRandomNamespace()

	// Create a workload
	wl, err := testutils.NewTestWorkload(ns.Name, path.Join(utils.CurrentDir(), "resources/nginx-deployment.yaml"))
	if err != nil {
		t.Errorf("Error creating workload: %v", err)
	}

	// Wait for the workload to be ready
	err = wl.WaitForReady(80)
	if err != nil {
		t.Errorf("Error waiting for workload to be ready: %v", err)
	}

	// Restart the daemonset
	err = testutils.RestartDaemonSet("kubescape", "node-agent")
	if err != nil {
		t.Errorf("Error restarting daemonset: %v", err)
	}
	assert.NoError(t, err)

	// Wait for the application profile to be completed
	err = wl.WaitForApplicationProfileCompletion(160)
	if err != nil {
		t.Errorf("Error waiting for application profile to be completed: %v", err)
	}

	profile, err := wl.GetApplicationProfile()
	if err != nil {
		t.Errorf("Error getting application profile: %v", err)
	}

	if profile.Annotations[helpersv1.CompletionMetadataKey] != helpersv1.Partial {
		t.Errorf("Expected application profile status to be 'partial', got '%s'", profile.Annotations[helpersv1.CompletionMetadataKey])
	}

	// Wait for cache to be updated
	time.Sleep(15 * time.Second)

	// Generate an alert by executing a command
	_, _, err = wl.ExecIntoPod([]string{"ls", "-l"}, "")
	if err != nil {
		t.Errorf("Error executing command in pod: %v", err)
	}
	// Wait for the alert to be generated
	time.Sleep(15 * time.Second)
	alerts, err := testutils.GetAlerts(ns.Name)
	if err != nil {
		t.Errorf("Error getting alerts: %v", err)
	}
<<<<<<< HEAD
	testutils.AssertContains(t, alerts, "Unexpected process launched", "ls", "nginx", []bool{true})
}

func Test_20_RuleCooldownTest(t *testing.T) {
	ns := testutils.NewRandomNamespace()

=======
	testutils.AssertContains(t, alerts, "Unexpected process launched", "ls", "nginx")
}

func Test_20_AlertOnPartialThenLearnProcessTest(t *testing.T) {
	start := time.Now()
	defer tearDownTest(t, start)

	ns := testutils.NewRandomNamespace()

	// Create a workload
>>>>>>> 102e2da5
	wl, err := testutils.NewTestWorkload(ns.Name, path.Join(utils.CurrentDir(), "resources/nginx-deployment.yaml"))
	if err != nil {
		t.Errorf("Error creating workload: %v", err)
	}

<<<<<<< HEAD
	assert.NoError(t, wl.WaitForApplicationProfileCompletion(80))

	// Wait for cache
	time.Sleep(30 * time.Second)

	// Run the same process 20 times
	for i := 0; i < 20; i++ {
		_, _, err = wl.ExecIntoPod([]string{"ls", "-l"}, "")
		assert.NoError(t, err)
		time.Sleep(1 * time.Second)
	}

	// Wait for alerts to be processed
	time.Sleep(30 * time.Second)

	// Get all alerts
	alerts, err := testutils.GetAlerts(wl.Namespace)
	if err != nil {
		t.Errorf("Error getting alerts: %v", err)
	}

	// Count alerts for "Unexpected process launched" rule
	alertCount := 0
	for _, alert := range alerts {
		if ruleName, ok := alert.Labels["rule_name"]; ok && ruleName == "Unexpected process launched" {
			alertCount++
		}
	}

	// We should get exactly 10 alerts (cooldown threshold) even though we ran the process 20 times
	assert.Equal(t, 10, alertCount, "Expected exactly 10 alerts due to cooldown threshold, got %d", alertCount)

	// Verify the specific alert details
	testutils.AssertContains(t, alerts, "Unexpected process launched", "ls", "nginx", []bool{true})
=======
	// Wait for the workload to be ready
	err = wl.WaitForReady(80)
	if err != nil {
		t.Errorf("Error waiting for workload to be ready: %v", err)
	}

	// Restart the daemonset
	err = testutils.RestartDaemonSet("kubescape", "node-agent")
	if err != nil {
		t.Errorf("Error restarting daemonset: %v", err)
	}
	assert.NoError(t, err)

	// Wait for the application profile to be completed (partial)
	err = wl.WaitForApplicationProfileCompletion(160)
	if err != nil {
		t.Errorf("Error waiting for application profile to be completed: %v", err)
	}

	// Wait for cache to be updated
	time.Sleep(15 * time.Second)

	// Generate an alert by executing a command (should trigger alert on partial profile)
	_, _, err = wl.ExecIntoPod([]string{"ls", "-l"}, "")
	if err != nil {
		t.Errorf("Error executing command in pod: %v", err)
	}

	// Wait for the alert to be generated
	time.Sleep(15 * time.Second)
	alerts, err := testutils.GetAlerts(ns.Name)
	if err != nil {
		t.Errorf("Error getting alerts: %v", err)
	}
	testutils.AssertContains(t, alerts, "Unexpected process launched", "ls", "nginx")

	profile, err := wl.GetApplicationProfile()
	if err != nil {
		t.Errorf("Error getting application profile: %v", err)
	}

	// Restart the deployment to reset the profile learning
	err = testutils.RestartDeployment(ns.Name, wl.WorkloadObj.GetName())
	if err != nil {
		t.Errorf("Error restarting deployment: %v", err)
	}

	wl, err = testutils.NewTestWorkloadFromK8sIdentifiers(ns.Name, wl.UnstructuredObj.GroupVersionKind().Kind, "nginx-deployment")
	if err != nil {
		t.Errorf("Error re-fetching workload after restart: %v", err)
	}

	// Wait for the workload to be ready after restart
	err = wl.WaitForReady(80)
	if err != nil {
		t.Errorf("Error waiting for workload to be ready after restart: %v", err)
	}

	// Execute the same command during learning phase (should be learned in profile)
	_, _, err = wl.ExecIntoPod([]string{"ls", "-l"}, "")
	if err != nil {
		t.Errorf("Error executing command in pod during learning: %v", err)
	}

	// Wait for the application profile to be completed (with ls command learned)
	err = wl.WaitForApplicationProfileCompletionWithBlacklist(160, []string{profile.Name})
	if err != nil {
		t.Errorf("Error waiting for application profile to be completed after learning: %v", err)
	}

	// Wait for cache to be updated
	time.Sleep(15 * time.Second)

	// Execute the same command again - should NOT trigger an alert now
	_, _, err = wl.ExecIntoPod([]string{"ls", "-l"}, "")
	if err != nil {
		t.Errorf("Error executing command in pod after learning: %v", err)
	}

	// Wait to see if any alert is generated
	time.Sleep(15 * time.Second)
	alertsAfter, err := testutils.GetAlerts(ns.Name)
	if err != nil {
		t.Errorf("Error getting alerts after learning: %v", err)
	}

	// Should not contain new alert for ls command after learning
	count := 0
	for _, alert := range alertsAfter {
		if alert.Labels["rule_name"] == "Unexpected process launched" && alert.Labels["container_name"] == "nginx" && alert.Labels["process_name"] == "ls" {
			count++
		}
	}
	if count > 1 {
		t.Errorf("Unexpected alerts found after learning: %d", count)
	}
}

func Test_21_AlertOnPartialThenLearnNetworkTest(t *testing.T) {
	start := time.Now()
	defer tearDownTest(t, start)

	ns := testutils.NewRandomNamespace()

	// Create a workload using deployment-multiple-containers.yaml (same as Test_22)
	wl, err := testutils.NewTestWorkload(ns.Name, path.Join(utils.CurrentDir(), "resources/deployment-multiple-containers.yaml"))
	if err != nil {
		t.Errorf("Error creating workload: %v", err)
	}

	// Wait for the workload to be ready
	err = wl.WaitForReady(80)
	if err != nil {
		t.Errorf("Error waiting for workload to be ready: %v", err)
	}

	// Restart the daemonset
	err = testutils.RestartDaemonSet("kubescape", "node-agent")
	if err != nil {
		t.Errorf("Error restarting daemonset: %v", err)
	}
	assert.NoError(t, err)

	// Wait for the network neighborhood to be completed (partial)
	err = wl.WaitForNetworkNeighborhoodCompletion(160)
	if err != nil {
		t.Errorf("Error waiting for network neighborhood to be completed: %v", err)
	}

	// Wait for cache to be updated
	time.Sleep(15 * time.Second)

	// Generate an alert by making a network request (should trigger alert on partial profile)
	// Using curl with timeout and targeting nginx container (same as Test_22)
	_, _, err = wl.ExecIntoPod([]string{"curl", "google.com", "-m", "5"}, "nginx")
	if err != nil {
		t.Errorf("Error executing network command in pod: %v", err)
	}

	// Wait for the alert to be generated
	time.Sleep(15 * time.Second)
	alerts, err := testutils.GetAlerts(ns.Name)
	if err != nil {
		t.Errorf("Error getting alerts: %v", err)
	}
	testutils.AssertContains(t, alerts, "Unexpected domain request", "curl", "nginx")

	nn, err := wl.GetNetworkNeighborhood()
	if err != nil {
		t.Errorf("Error getting network neighborhood: %v", err)
	}

	// Restart the deployment to reset the profile learning
	err = testutils.RestartDeployment(ns.Name, wl.WorkloadObj.GetName())
	if err != nil {
		t.Errorf("Error restarting deployment: %v", err)
	}

	// Sleep to allow the restart to complete
	time.Sleep(45 * time.Second)

	wl, err = testutils.NewTestWorkloadFromK8sIdentifiers(ns.Name, wl.UnstructuredObj.GroupVersionKind().Kind, "multiple-containers-deployment")
	if err != nil {
		t.Errorf("Error re-fetching workload after restart: %v", err)
	}

	// Wait for the workload to be ready after restart
	err = wl.WaitForReady(80)
	if err != nil {
		t.Errorf("Error waiting for workload to be ready after restart: %v", err)
	}

	// Execute the same network command during learning phase (should be learned in profile)
	_, _, err = wl.ExecIntoPod([]string{"curl", "google.com", "-m", "5"}, "nginx")
	if err != nil {
		t.Errorf("Error executing network command in pod during learning: %v", err)
	}

	// Wait for the network neighborhood to be completed (with curl command learned)
	err = wl.WaitForNetworkNeighborhoodCompletionWithBlacklist(160, []string{nn.Name})
	if err != nil {
		t.Errorf("Error waiting for network neighborhood to be completed after learning: %v", err)
	}

	// Wait for cache to be updated
	time.Sleep(15 * time.Second)

	// Execute the same network command again - should NOT trigger an alert now
	_, _, err = wl.ExecIntoPod([]string{"curl", "google.com", "-m", "5"}, "nginx")
	if err != nil {
		t.Errorf("Error executing network command in pod after learning: %v", err)
	}

	// Wait to see if any alert is generated
	time.Sleep(15 * time.Second)
	alertsAfter, err := testutils.GetAlerts(ns.Name)
	if err != nil {
		t.Errorf("Error getting alerts after learning: %v", err)
	}

	// Should not contain new alert for curl command after learning
	count := 0
	for _, alert := range alertsAfter {
		if alert.Labels["rule_name"] == "Unexpected domain request" && alert.Labels["container_name"] == "nginx" && alert.Labels["process_name"] == "curl" {
			count++
		}
	}
	if count > 1 {
		t.Errorf("Unexpected alerts found after learning: %d", count)
	}
}

func Test_22_AlertOnPartialNetworkProfileTest(t *testing.T) {
	start := time.Now()
	defer tearDownTest(t, start)

	ns := testutils.NewRandomNamespace()

	// Create a workload
	wl, err := testutils.NewTestWorkload(ns.Name, path.Join(utils.CurrentDir(), "resources/deployment-multiple-containers.yaml"))
	if err != nil {
		t.Errorf("Error creating workload: %v", err)
	}

	// Wait for the workload to be ready
	err = wl.WaitForReady(80)
	if err != nil {
		t.Errorf("Error waiting for workload to be ready: %v", err)
	}

	// Restart the daemonset
	err = testutils.RestartDaemonSet("kubescape", "node-agent")
	if err != nil {
		t.Errorf("Error restarting daemonset: %v", err)
	}
	assert.NoError(t, err)

	// Wait for the network neighborhood to be completed
	err = wl.WaitForNetworkNeighborhoodCompletion(160)
	if err != nil {
		t.Errorf("Error waiting for network neighborhood to be completed: %v", err)
	}

	// Wait for cache to be updated
	time.Sleep(15 * time.Second)

	// Generate an alert by making an unexpected network request
	_, _, err = wl.ExecIntoPod([]string{"curl", "google.com", "-m", "5"}, "nginx")
	if err != nil {
		t.Errorf("Error executing network command in pod: %v", err)
	}

	// Wait for the alert to be generated
	time.Sleep(15 * time.Second)
	alerts, err := testutils.GetAlerts(ns.Name)
	if err != nil {
		t.Errorf("Error getting alerts: %v", err)
	}
	testutils.AssertContains(t, alerts, "Unexpected domain request", "curl", "nginx")
>>>>>>> 102e2da5
}<|MERGE_RESOLUTION|>--- conflicted
+++ resolved
@@ -1368,31 +1368,17 @@
 	if err != nil {
 		t.Errorf("Error getting alerts: %v", err)
 	}
-<<<<<<< HEAD
 	testutils.AssertContains(t, alerts, "Unexpected process launched", "ls", "nginx", []bool{true})
 }
 
 func Test_20_RuleCooldownTest(t *testing.T) {
 	ns := testutils.NewRandomNamespace()
 
-=======
-	testutils.AssertContains(t, alerts, "Unexpected process launched", "ls", "nginx")
-}
-
-func Test_20_AlertOnPartialThenLearnProcessTest(t *testing.T) {
-	start := time.Now()
-	defer tearDownTest(t, start)
-
-	ns := testutils.NewRandomNamespace()
-
-	// Create a workload
->>>>>>> 102e2da5
 	wl, err := testutils.NewTestWorkload(ns.Name, path.Join(utils.CurrentDir(), "resources/nginx-deployment.yaml"))
 	if err != nil {
 		t.Errorf("Error creating workload: %v", err)
 	}
 
-<<<<<<< HEAD
 	assert.NoError(t, wl.WaitForApplicationProfileCompletion(80))
 
 	// Wait for cache
@@ -1427,7 +1413,20 @@
 
 	// Verify the specific alert details
 	testutils.AssertContains(t, alerts, "Unexpected process launched", "ls", "nginx", []bool{true})
-=======
+}
+
+func Test_20_AlertOnPartialThenLearnProcessTest(t *testing.T) {
+	start := time.Now()
+	defer tearDownTest(t, start)
+
+	ns := testutils.NewRandomNamespace()
+
+	// Create a workload
+	wl, err := testutils.NewTestWorkload(ns.Name, path.Join(utils.CurrentDir(), "resources/nginx-deployment.yaml"))
+	if err != nil {
+		t.Errorf("Error creating workload: %v", err)
+	}
+
 	// Wait for the workload to be ready
 	err = wl.WaitForReady(80)
 	if err != nil {
@@ -1687,5 +1686,4 @@
 		t.Errorf("Error getting alerts: %v", err)
 	}
 	testutils.AssertContains(t, alerts, "Unexpected domain request", "curl", "nginx")
->>>>>>> 102e2da5
 }