--- conflicted
+++ resolved
@@ -1032,7 +1032,6 @@
 // func Test_14_RulePoliciesTest(t *testing.T) {
 // 	ns := testutils.NewRandomNamespace()
 
-<<<<<<< HEAD
 // 	endpointTraffic, err := testutils.NewTestWorkload(ns.Name, path.Join(utils.CurrentDir(), "resources/endpoint-traffic.yaml"))
 // 	if err != nil {
 // 		t.Errorf("Error creating workload: %v", err)
@@ -1075,49 +1074,12 @@
 
 // 	hardlinkPolicy := applicationProfile.Spec.Containers[0].PolicyByRuleId[ruleengine.R1012ID]
 // 	assert.Len(t, hardlinkPolicy.AllowedProcesses, 0)
-=======
-	endpointTraffic, err := testutils.NewTestWorkload(ns.Name, path.Join(utils.CurrentDir(), "resources/endpoint-traffic.yaml"))
-	require.NoError(t, err, "Error creating workload")
-	err = endpointTraffic.WaitForReady(80)
-	require.NoError(t, err, "Error waiting for workload to be ready")
-
-	// Wait for application profile to be ready
-	require.NoError(t, endpointTraffic.WaitForApplicationProfile(80, "ready"))
-	time.Sleep(10 * time.Second)
-
-	// Add to rule policy symlink
-	_, _, err = endpointTraffic.ExecIntoPod([]string{"ln", "-s", "/etc/shadow", "/tmp/a"}, "")
-	require.NoError(t, err)
-
-	_, _, err = endpointTraffic.ExecIntoPod([]string{"rm", "/tmp/a"}, "")
-	require.NoError(t, err)
-
-	// Not add to rule policy
-	_, _, err = endpointTraffic.ExecIntoPod([]string{"ln", "/bin/sh", "/tmp/a"}, "")
-	require.NoError(t, err)
-
-	_, _, err = endpointTraffic.ExecIntoPod([]string{"rm", "/tmp/a"}, "")
-	require.NoError(t, err)
-
-	err = endpointTraffic.WaitForApplicationProfileCompletion(80)
-	require.NoError(t, err, "Error waiting for application profile to be completed")
-
-	applicationProfile, err := endpointTraffic.GetApplicationProfile()
-	require.NoError(t, err, "Error getting application profile")
-
-	symlinkPolicy := applicationProfile.Spec.Containers[0].PolicyByRuleId[ruleengine.R1010ID]
-	require.Equal(t, []string{"ln"}, symlinkPolicy.AllowedProcesses)
-
-	hardlinkPolicy := applicationProfile.Spec.Containers[0].PolicyByRuleId[ruleengine.R1012ID]
-	require.Len(t, hardlinkPolicy.AllowedProcesses, 0)
->>>>>>> 3433d13d
 
 // 	fmt.Println("After completed....")
 
 // 	// wait for cache
 // 	time.Sleep(40 * time.Second)
 
-<<<<<<< HEAD
 // 	// generate hardlink alert
 // 	_, _, err = endpointTraffic.ExecIntoPod([]string{"ln", "/etc/shadow", "/tmp/a"}, "")
 // 	_, _, err = endpointTraffic.ExecIntoPod([]string{"rm", "/tmp/a"}, "")
@@ -1127,30 +1089,14 @@
 // 	_, _, err = endpointTraffic.ExecIntoPod([]string{"ln", "-s", "/etc/shadow", "/tmp/a"}, "")
 // 	_, _, err = endpointTraffic.ExecIntoPod([]string{"rm", "/tmp/a"}, "")
 // 	assert.NoError(t, err)
-=======
-	// generate hardlink alert
-	_, _, err = endpointTraffic.ExecIntoPod([]string{"ln", "/etc/shadow", "/tmp/a"}, "")
-	_, _, err = endpointTraffic.ExecIntoPod([]string{"rm", "/tmp/a"}, "")
-	require.NoError(t, err)
-
-	// not generate alert
-	_, _, err = endpointTraffic.ExecIntoPod([]string{"ln", "-s", "/etc/shadow", "/tmp/a"}, "")
-	_, _, err = endpointTraffic.ExecIntoPod([]string{"rm", "/tmp/a"}, "")
-	require.NoError(t, err)
->>>>>>> 3433d13d
 
 // 	// Wait for the alert to be signaled
 // 	time.Sleep(30 * time.Second)
 
-<<<<<<< HEAD
 // 	alerts, err := testutils.GetAlerts(endpointTraffic.Namespace)
 // 	if err != nil {
 // 		t.Errorf("Error getting alerts: %v", err)
 // 	}
-=======
-	alerts, err := testutils.GetAlerts(endpointTraffic.Namespace)
-	require.NoError(t, err, "Error getting alerts")
->>>>>>> 3433d13d
 
 // 	testutils.AssertContains(t, alerts, "Hardlink Created Over Sensitive File", "ln", "endpoint-traffic", []bool{true})
 // 	testutils.AssertNotContains(t, alerts, "Symlink Created Over Sensitive File", "ln", "endpoint-traffic", []bool{true})
