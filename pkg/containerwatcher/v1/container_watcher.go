--- conflicted
+++ resolved
@@ -109,7 +109,6 @@
 	agentStartTime    time.Time
 
 	// Clients
-<<<<<<< HEAD
 	applicationProfileManager applicationprofilemanager.ApplicationProfileManagerClient
 	igK8sClient               *containercollection.K8sClient
 	k8sClient                 *k8sinterface.KubernetesApi
@@ -120,16 +119,6 @@
 	sbomManager               sbommanager.SbomManagerClient
 	networkStreamClient       networkstream.NetworkStreamClient
 	containerProcessTree      containerprocesstree.ContainerProcessTree
-=======
-	containerProfileManager containerprofilemanager.ContainerProfileManagerClient
-	igK8sClient             *containercollection.K8sClient
-	k8sClient               *k8sinterface.KubernetesApi
-	dnsManager              dnsmanager.DNSManagerClient
-	ruleManager             rulemanager.RuleManagerClient
-	malwareManager          malwaremanager.MalwareManagerClient
-	sbomManager             sbommanager.SbomManagerClient
-	networkStreamClient     networkstream.NetworkStreamClient
->>>>>>> 787c1777
 
 	// IG Collections
 	containerCollection *containercollection.ContainerCollection
@@ -205,12 +194,7 @@
 	// container runtime
 	runtime *containerutilsTypes.RuntimeConfig
 	// process manager
-<<<<<<< HEAD
 	processManager processtree.ProcessTreeManager
-=======
-	processManager                  processmanager.ProcessManagerClient
-	containerEolNotificationChannel chan *containercollection.Container
->>>>>>> 787c1777
 }
 
 var _ containerwatcher.ContainerWatcher = (*IGContainerWatcher)(nil)
@@ -596,7 +580,6 @@
 		agentStartTime:    time.Now(),
 
 		// Clients
-<<<<<<< HEAD
 		applicationProfileManager: applicationProfileManager,
 		igK8sClient:               igK8sClient,
 		k8sClient:                 k8sClient,
@@ -608,16 +591,6 @@
 		networkStreamClient:       networkStreamClient,
 		containerProcessTree:      containerProcessTree,
 
-=======
-		containerProfileManager: containerProfileManager,
-		igK8sClient:             igK8sClient,
-		k8sClient:               k8sClient,
-		dnsManager:              dnsManagerClient,
-		ruleManager:             ruleManager,
-		malwareManager:          malwareManager,
-		sbomManager:             sbomManager,
-		networkStreamClient:     networkStreamClient,
->>>>>>> 787c1777
 		// IG Collections
 		containerCollection: containerCollection,
 		tracerCollection:    tracerCollection,
@@ -651,15 +624,10 @@
 		symlinkWorkerChan:      make(chan *tracersymlinktype.Event, 1000),
 		hardlinkWorkerChan:     make(chan *tracerhardlinktype.Event, 1000),
 		sshWorkerChan:          make(chan *tracersshtype.Event, 1000),
-<<<<<<< HEAD
 		httpWorkerChan:         make(chan *tracerhttptype.Event, 500000),
 		iouringWorkerChan:      make(chan *traceriouringtype.Event, 5000),
 		forkWorkerChan:         make(chan *tracerforktype.Event, 1000),
 		exitWorkerChan:         make(chan *tracerexittype.Event, 1000),
-=======
-		httpWorkerChan:         make(chan *tracerhttptype.Event, 1000),
-		iouringWorkerChan:      make(chan *traceriouringtype.Event, 1000),
->>>>>>> 787c1777
 
 		// cache
 		ruleBindingPodNotify:            ruleBindingPodNotify,
