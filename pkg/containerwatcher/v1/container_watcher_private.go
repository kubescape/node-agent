--- conflicted
+++ resolved
@@ -272,18 +272,17 @@
 			return err
 		}
 
-<<<<<<< HEAD
 		if err := ch.startPtraceTracing(); err != nil {
 			logger.L().Error("error starting ptrace tracing", helpers.Error(err))
 			return err
-=======
-		// Start third party tracers
-		for tracer := range ch.thirdPartyTracers.Iter() {
-			if err := tracer.Start(); err != nil {
-				logger.L().Error("error starting custom tracer", helpers.String("tracer", tracer.Name()), helpers.Error(err))
-				return err
-			}
->>>>>>> ccab9227
+		}
+	}
+
+	// Start third party tracers
+	for tracer := range ch.thirdPartyTracers.Iter() {
+		if err := tracer.Start(); err != nil {
+			logger.L().Error("error starting custom tracer", helpers.String("tracer", tracer.Name()), helpers.Error(err))
+			return err
 		}
 	}
 
@@ -365,13 +364,11 @@
 			return err
 		}
 
-<<<<<<< HEAD
 		if err := ch.stopPtraceTracing(); err != nil {
 			logger.L().Error("error starting ptrace tracing", helpers.Error(err))
 			return err
 		}
 
-=======
 		// Stop third party tracers
 		for tracer := range ch.thirdPartyTracers.Iter() {
 			if err := tracer.Stop(); err != nil {
@@ -379,7 +376,6 @@
 				errs = errors.Join(errs, err)
 			}
 		}
->>>>>>> ccab9227
 	}
 
 	if ch.cfg.EnableHttpDetection {
