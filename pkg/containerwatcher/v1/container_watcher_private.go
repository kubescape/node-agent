package containerwatcher

import (
	"context"
	"errors"
	"fmt"
	"os"
	"runtime"
	"strings"
	"time"

	"github.com/armosec/utils-k8s-go/wlid"
	"github.com/cenkalti/backoff"
	containercollection "github.com/inspektor-gadget/inspektor-gadget/pkg/container-collection"
	"github.com/inspektor-gadget/inspektor-gadget/pkg/socketenricher"
	"github.com/inspektor-gadget/inspektor-gadget/pkg/utils/host"
	"github.com/kubescape/go-logger"
	"github.com/kubescape/go-logger/helpers"
	"github.com/kubescape/k8s-interface/instanceidhandler/v1"
	"github.com/kubescape/k8s-interface/workloadinterface"
	"github.com/kubescape/node-agent/pkg/rulebindingmanager"
	"github.com/kubescape/node-agent/pkg/utils"
)

const (
	MaxSniffingTimeLabel = "kubescape.io/max-sniffing-time"
)

func (ch *IGContainerWatcher) containerCallback(notif containercollection.PubSubEvent) {
	logger.L().Debug("IGContainerWatcher.containerCallback - received container event", helpers.String("event", fmt.Sprintf("%+v", notif)), helpers.String("container", fmt.Sprintf("%+v", notif.Container)))
	if notif.Container == nil || notif.Container.Runtime.ContainerID == "" {
		return
	}
	// check if the container should be ignored
	if ch.ignoreContainer(notif.Container.K8s.Namespace, notif.Container.K8s.PodName) {
		// avoid loops when the container is being removed
		if notif.Type == containercollection.EventTypeAddContainer {
			ch.unregisterContainer(notif.Container)
		}
		return
	}
	// scale up the pool size if needed pkg/config/config.go:66
	callbacks := []containercollection.FuncNotify{
		ch.containerCallbackAsync,
		ch.applicationProfileManager.ContainerCallback,
		ch.networkManager.ContainerCallback,
		ch.malwareManager.ContainerCallback,
		ch.ruleManager.ContainerCallback,
		ch.sbomManager.ContainerCallback,
		ch.processManager.ContainerCallback,
		ch.dnsManager.ContainerCallback,
	}
	for _, callback := range callbacks {
		ch.pool.Submit(func() {
			callback(notif)
		})
	}
}

func (ch *IGContainerWatcher) containerCallbackAsync(notif containercollection.PubSubEvent) {
	k8sContainerID := utils.CreateK8sContainerID(notif.Container.K8s.Namespace, notif.Container.K8s.PodName, notif.Container.K8s.ContainerName)

	switch notif.Type {
	case containercollection.EventTypeAddContainer:
		logger.L().Info("start monitor on container",
			helpers.String("container ID", notif.Container.Runtime.ContainerID),
			helpers.String("k8s workload", k8sContainerID),
			helpers.String("ContainerImageDigest", notif.Container.Runtime.ContainerImageDigest),
			helpers.String("ContainerImageName", notif.Container.Runtime.ContainerImageName))
		// Check if Pod has a label of max sniffing time
		sniffingTime := utils.AddJitter(ch.cfg.MaxSniffingTime, ch.cfg.MaxJitterPercentage)
		if podLabelMaxSniffingTime, ok := notif.Container.K8s.PodLabels[MaxSniffingTimeLabel]; ok {
			if duration, err := time.ParseDuration(podLabelMaxSniffingTime); err == nil {
				sniffingTime = duration
			} else {
				logger.L().Debug("IGContainerWatcher.containerCallback - parsing sniffing time in label", helpers.Error(err), helpers.String("podLabelMaxSniffingTime", podLabelMaxSniffingTime))
			}
		}

		// Set shared watched container data
		go ch.setSharedWatchedContainerData(notif.Container)

		time.AfterFunc(sniffingTime, func() {
			logger.L().Info("stop monitor on container - monitoring time ended", helpers.String("container ID", notif.Container.Runtime.ContainerID), helpers.String("k8s workload", k8sContainerID))
			ch.applicationProfileManager.ContainerReachedMaxTime(notif.Container.Runtime.ContainerID)
			ch.networkManager.ContainerReachedMaxTime(notif.Container.Runtime.ContainerID)
			ch.unregisterContainer(notif.Container)
		})
	case containercollection.EventTypeRemoveContainer:
		logger.L().Info("stop monitor on container - container has terminated",
			helpers.String("container ID", notif.Container.Runtime.ContainerID),
			helpers.String("k8s workload", k8sContainerID))
		ch.objectCache.K8sObjectCache().DeleteSharedContainerData(notif.Container.Runtime.ContainerID)
	}
}

func (ch *IGContainerWatcher) setSharedWatchedContainerData(container *containercollection.Container) {
	// don't start monitoring until we have the instanceID - need to retry until the Pod is updated
	var sharedWatchedContainerData *utils.WatchedContainerData
	err := backoff.Retry(func() error {
		data, err := ch.getSharedWatchedContainerData(container)
		if err != nil {
			return err
		}
		if data == nil {
			return fmt.Errorf("received nil container data")
		}
		sharedWatchedContainerData = data
		return nil
	}, backoff.NewExponentialBackOff())

	if err != nil {
		logger.L().Error("IGContainerWatcher.containerCallback - error getting shared watched container data", helpers.Error(err))
		return // Exit early on error
	}

	if sharedWatchedContainerData == nil {
		logger.L().Error("IGContainerWatcher.containerCallback - shared watched container data is nil after retry")
		return
	}

	ch.objectCache.K8sObjectCache().SetSharedContainerData(container.Runtime.ContainerID, sharedWatchedContainerData)
}

func (ch *IGContainerWatcher) getSharedWatchedContainerData(container *containercollection.Container) (*utils.WatchedContainerData, error) {
	watchedContainer := utils.WatchedContainerData{
		ContainerID: container.Runtime.ContainerID,
		// we get ImageID and ImageTag from the pod spec for consistency with operator
	}

	wl, err := ch.k8sClient.GetWorkload(container.K8s.Namespace, "Pod", container.K8s.PodName)
	if err != nil {
		return nil, fmt.Errorf("failed to get workload: %w", err)
	}
	// make sure the pod is not pending (otherwise ImageID is empty in containerStatuses)
	podStatus, err := wl.GetPodStatus()
	if err != nil {
		return nil, fmt.Errorf("failed to get pod status: %w", err)
	}
	if podStatus.Phase == "Pending" {
		return nil, fmt.Errorf("pod is still pending")
	}
	pod := wl.(*workloadinterface.Workload)
	// fill container type, index and names
	if watchedContainer.ContainerType == utils.Unknown {
		if err := watchedContainer.SetContainerInfo(pod, container.K8s.ContainerName); err != nil {
			return nil, fmt.Errorf("failed to set container info: %w", err)
		}
	}
	// get pod template hash
	watchedContainer.TemplateHash, _ = pod.GetPodLabel("pod-template-hash")
	// find parentWlid
	kind, name, err := ch.k8sClient.CalculateWorkloadParentRecursive(pod)
	if err != nil {
		return nil, fmt.Errorf("failed to calculate parent workload: %w", err)
	}
	parentWorkload, err := ch.k8sClient.GetWorkload(pod.GetNamespace(), kind, name)
	if err != nil {
		return nil, fmt.Errorf("failed to get parent workload: %w", err)
	}
	w := parentWorkload.(*workloadinterface.Workload)
	watchedContainer.Wlid = w.GenerateWlid(ch.clusterName)
	err = wlid.IsWlidValid(watchedContainer.Wlid)
	if err != nil {
		return nil, fmt.Errorf("failed to validate wlid: %w", err)
	}
	watchedContainer.ParentResourceVersion = w.GetResourceVersion()
	// find parent selector
	selector, err := w.GetSelector()
	if err != nil {
		return nil, fmt.Errorf("failed to get selector: %w", err)
	}
	watchedContainer.ParentWorkloadSelector = selector
	preRunning := time.Unix(0, int64(container.Runtime.ContainerStartedAt)).Before(ch.agentStartTime)
	watchedContainer.PreRunningContainer = preRunning
	// find instanceID - this has to be the last one
	instanceIDs, err := instanceidhandler.GenerateInstanceID(pod)
	if err != nil {
		return nil, fmt.Errorf("failed to generate instance id: %w", err)
	}
	for i := range instanceIDs {
		if instanceIDs[i].GetContainerName() == container.K8s.ContainerName {
			watchedContainer.InstanceID = instanceIDs[i]
		}
	}
	if watchedContainer.InstanceID == nil {
		return nil, fmt.Errorf("failed to find instance id for container %s", container.K8s.ContainerName)
	}
	return &watchedContainer, nil
}

func (ch *IGContainerWatcher) startContainerCollection(ctx context.Context) error {
	ch.ctx = ctx

	// This is needed when not running as gadget.
	// https://github.com/inspektor-gadget/inspektor-gadget/blob/9a797dc046f8bc1f45e85f15db7e99dd4e5cb6e5/cmd/ig/containers/containers.go#L45-L46
	if err := host.Init(host.Config{AutoMountFilesystems: true}); err != nil {
		return fmt.Errorf("initializing host package: %w", err)
	}

	// Start the container collection
	containerEventFuncs := []containercollection.FuncNotify{
		ch.containerCallback,
<<<<<<< HEAD
		ch.applicationProfileManager.ContainerCallback,
		ch.networkManager.ContainerCallback,
		ch.malwareManager.ContainerCallback,
		ch.ruleManager.ContainerCallback,
		ch.sbomManager.ContainerCallback,
		ch.processManager.ContainerCallback,
		ch.dnsManager.ContainerCallback,
		ch.networkStreamClient.ContainerCallback,
=======
		// other callbacks are now called from ch.containerCallback
>>>>>>> 45ce3479
	}

	for receiver := range ch.thirdPartyContainerReceivers.Iter() {
		containerEventFuncs = append(containerEventFuncs, receiver.ContainerCallback)
	}

	// Define the different options for the container collection instance
	opts := []containercollection.ContainerCollectionOption{
		// Get Notifications from the container collection
		containercollection.WithPubSub(containerEventFuncs...),

		// Enrich events with OCI config information
		containercollection.WithOCIConfigEnrichment(),

		// Get containers enriched with cgroup information
		containercollection.WithCgroupEnrichment(),

		// Enrich events with Linux namespaces information, it is needed for per container filtering
		containercollection.WithLinuxNamespaceEnrichment(),

		// Get containers created with container runtimes
		containercollection.WithContainerRuntimeEnrichment(ch.runtime),

		// Get containers created with ebpf (works also if hostPid=false)
		containercollection.WithContainerFanotifyEbpf(),

		// WithTracerCollection enables the interation between the TracerCollection and ContainerCollection packages.
		containercollection.WithTracerCollection(ch.tracerCollection),

		// WithProcEnrichment enables the enrichment of events with process information
		containercollection.WithProcEnrichment(),
	}

	// Initialize the container collection
	if err := ch.containerCollection.Initialize(opts...); err != nil {
		return fmt.Errorf("initializing container collection: %w", err)
	}

	// This routine will keep monitoring for rule bindings notifications for the entire lifecycle of the node-agent.
	go ch.startRunningContainers()

	return nil
}

func (ch *IGContainerWatcher) startRunningContainers() {
	for n := range *ch.ruleBindingPodNotify {
		ch.addRunningContainers(&n)
	}
}

func (ch *IGContainerWatcher) addRunningContainers(notf *rulebindingmanager.RuleBindingNotify) {
	pod := notf.GetPod()

	// skip containers that should be ignored
	if ch.ignoreContainer(pod.GetNamespace(), pod.GetName()) {
		logger.L().Debug("IGContainerWatcher - skipping pod", helpers.String("namespace", pod.GetNamespace()), helpers.String("pod name", pod.GetName()))
		return
	}

	k8sPodID := utils.CreateK8sPodID(pod.GetNamespace(), pod.GetName())

	switch notf.GetAction() {
	case rulebindingmanager.Added:
		// add to the list of pods that are being monitored because of rules
		ch.ruleManagedPods.Add(k8sPodID)
	case rulebindingmanager.Removed:
		ch.ruleManagedPods.Remove(k8sPodID)
	}
}

func (ch *IGContainerWatcher) stopContainerCollection() {
	if ch.containerCollection != nil {
		ch.tracerCollection.Close()
		ch.containerCollection.Close()
	}
}

func (ch *IGContainerWatcher) startTracers() error {
	if ch.cfg.EnableRuntimeDetection || ch.cfg.EnableSeccomp {
		// Start syscall tracer
		if err := ch.startSystemcallTracing(); err != nil {
			logger.L().Error("IGContainerWatcher - error starting seccomp tracing", helpers.Error(err))
			return err
		}
		logger.L().Info("started syscall tracing")
	}
	if ch.cfg.EnableApplicationProfile || ch.cfg.EnableRuntimeDetection {
		// Start exec tracer
		if err := ch.startExecTracing(); err != nil {
			logger.L().Error("IGContainerWatcher - error starting exec tracing", helpers.Error(err))
			return err
		}
		logger.L().Info("started exec tracing")
		// Start open tracer
		if err := ch.startOpenTracing(); err != nil {
			logger.L().Error("IGContainerWatcher - error starting open tracing", helpers.Error(err))
			return err
		}
		logger.L().Info("started open tracing")
	}

	if ch.cfg.EnableNetworkTracing || ch.cfg.EnableRuntimeDetection {
		if err := ch.startKubernetesResolution(); err != nil {
			logger.L().Error("IGContainerWatcher - error starting kubernetes resolution", helpers.Error(err))
			return err
		}

		socketEnricher, err := socketenricher.NewSocketEnricher()
		if err != nil {
			logger.L().Error("IGContainerWatcher - error creating socket enricher", helpers.Error(err))
			return err
		}
		ch.socketEnricher = socketEnricher

		if err := ch.startDNSTracing(); err != nil {
			// not failing on dns tracing error
			logger.L().Error("IGContainerWatcher - error starting dns tracing", helpers.Error(err))
		}
		logger.L().Info("started dns tracing")

		if err := ch.startNetworkTracing(); err != nil {
			logger.L().Error("IGContainerWatcher - error starting network tracing", helpers.Error(err))
			return err
		}
		logger.L().Info("started network tracing")
	}

	if ch.cfg.EnableRuntimeDetection {
		// Start capabilities tracer
		if err := ch.startCapabilitiesTracing(); err != nil {
			logger.L().Error("IGContainerWatcher - error starting capabilities tracing", helpers.Error(err))
			return err
		}
		logger.L().Info("started capabilities tracing")
		// The randomx tracing is only supported on amd64 architecture.
		if runtime.GOARCH == "amd64" {
			if err := ch.startRandomxTracing(); err != nil {
				logger.L().Error("IGContainerWatcher - error starting randomx tracing", helpers.Error(err))
				return err
			}
			logger.L().Info("started randomx tracing")
		} else {
			logger.L().Warning("randomx tracing is not supported on this architecture", helpers.String("architecture", runtime.GOARCH))
		}

		if err := ch.startSymlinkTracing(); err != nil {
			logger.L().Error("IGContainerWatcher - error starting symlink tracing", helpers.Error(err))
			return err
		}
		logger.L().Info("started symlink tracing")

		if err := ch.startHardlinkTracing(); err != nil {
			logger.L().Error("IGContainerWatcher - error starting hardlink tracing", helpers.Error(err))
			return err
		}
		logger.L().Info("started hardlink tracing")

		// NOTE: SSH tracing relies on the network tracer, so it must be started after the network tracer.
		if err := ch.startSshTracing(); err != nil {
			logger.L().Error("IGContainerWatcher - error starting ssh tracing", helpers.Error(err))
			return err
		}
		logger.L().Info("started ssh tracing")

		if err := ch.startPtraceTracing(); err != nil {
			logger.L().Error("IGContainerWatcher - error starting ptrace tracing", helpers.Error(err))
			return err
		}
		logger.L().Info("started ptrace tracing")

		if err := ch.startIouringTracing(); err != nil {
			logger.L().Error("IGContainerWatcher - error starting io_uring tracing, skipping.", helpers.Error(err))
			ch.stopIouringTracing()
		}
		logger.L().Info("started io_uring tracing")

		if ch.cfg.EnableHttpDetection {
			if err := ch.startHttpTracing(); err != nil {
				logger.L().Error("IGContainerWatcher - error starting http tracing", helpers.Error(err))
				return err
			}
			logger.L().Info("started http tracing")
		}

		// Start third party tracers
		for tracer := range ch.thirdPartyTracers.Iter() {
			if err := tracer.Start(); err != nil {
				logger.L().Error("IGContainerWatcher - error starting custom tracer", helpers.String("tracer", tracer.Name()), helpers.Error(err))
				return err
			}
			logger.L().Info("started custom tracer", helpers.String("tracer", tracer.Name()))
		}
	}

	if ch.cfg.EnablePrometheusExporter {
		if err := ch.startTopTracing(); err != nil {
			logger.L().Error("IGContainerWatcher - error starting top tracing", helpers.Error(err))
			return err
		}
		logger.L().Info("started top tracing")
	}

	return nil
}

func (ch *IGContainerWatcher) stopTracers() error {
	var errs error
	if ch.cfg.EnableApplicationProfile || ch.cfg.EnableRuntimeDetection {
		// Stop capabilities tracer
		if err := ch.stopCapabilitiesTracing(); err != nil {
			logger.L().Error("IGContainerWatcher - error stopping capabilities tracing", helpers.Error(err))
			errs = errors.Join(errs, err)
		}
		// Stop syscall tracer
		if err := ch.stopSystemcallTracing(); err != nil {
			logger.L().Error("IGContainerWatcher - error stopping seccomp tracing", helpers.Error(err))
			errs = errors.Join(errs, err)
		}
	}
	if ch.cfg.EnableApplicationProfile || ch.cfg.EnableRuntimeDetection {
		// Stop exec tracer
		if err := ch.stopExecTracing(); err != nil {
			logger.L().Error("IGContainerWatcher - error stopping exec tracing", helpers.Error(err))
			errs = errors.Join(errs, err)
		}
		// Stop open tracer
		if err := ch.stopOpenTracing(); err != nil {
			logger.L().Error("IGContainerWatcher - error stopping open tracing", helpers.Error(err))
			errs = errors.Join(errs, err)
		}
	}

	if ch.cfg.EnableNetworkTracing || ch.cfg.EnableRuntimeDetection {
		// Stop network tracer
		if err := ch.stopNetworkTracing(); err != nil {
			logger.L().Error("IGContainerWatcher - error stopping network tracing", helpers.Error(err))
			errs = errors.Join(errs, err)
		}
		// Stop dns tracer
		if err := ch.stopDNSTracing(); err != nil {
			logger.L().Error("IGContainerWatcher - error stopping dns tracing", helpers.Error(err))
			errs = errors.Join(errs, err)
		}
	}

	if ch.cfg.EnableRuntimeDetection {
		// Stop randomx tracer
		if runtime.GOARCH == "amd64" && ch.randomxTracer != nil {
			if err := ch.stopRandomxTracing(); err != nil {
				logger.L().Error("IGContainerWatcher - error stopping randomx tracing", helpers.Error(err))
				errs = errors.Join(errs, err)
			}
		}

		// Stop symlink tracer
		if err := ch.stopSymlinkTracing(); err != nil {
			logger.L().Error("IGContainerWatcher - error stopping symlink tracing", helpers.Error(err))
			errs = errors.Join(errs, err)
		}

		// Stop hardlink tracer
		if err := ch.stopHardlinkTracing(); err != nil {
			logger.L().Error("IGContainerWatcher - error stopping hardlink tracing", helpers.Error(err))
			errs = errors.Join(errs, err)
		}

		// Stop ssh tracer
		if err := ch.stopSshTracing(); err != nil {
			logger.L().Error("IGContainerWatcher - error starting ssh tracing", helpers.Error(err))
			errs = errors.Join(errs, err)
		}

		// Stop ptrace tracer
		if err := ch.stopPtraceTracing(); err != nil {
			logger.L().Error("IGContainerWatcher - error starting ptrace tracing", helpers.Error(err))
			errs = errors.Join(errs, err)
		}

		if err := ch.stopIouringTracing(); err != nil {
			logger.L().Error("IGContainerWatcher - error stopping io_uring tracing", helpers.Error(err))
			errs = errors.Join(errs, err)
		}

		// Stop third party tracers
		for tracer := range ch.thirdPartyTracers.Iter() {
			if err := tracer.Stop(); err != nil {
				logger.L().Error("IGContainerWatcher - error stopping custom tracer", helpers.String("tracer", tracer.Name()), helpers.Error(err))
				errs = errors.Join(errs, err)
			}
		}
	}

	if ch.cfg.EnableHttpDetection {
		// Stop http tracer
		if err := ch.stopHttpTracing(); err != nil {
			logger.L().Error("IGContainerWatcher - error stopping http tracing", helpers.Error(err))
			errs = errors.Join(errs, err)
		}
	}

	if ch.cfg.EnablePrometheusExporter {
		// Stop top tracer
		if err := ch.stopTopTracing(); err != nil {
			logger.L().Error("IGContainerWatcher - error stopping top tracing", helpers.Error(err))
			errs = errors.Join(errs, err)
		}
	}

	return errs
}

//lint:ignore U1000 Ignore unused function temporarily for debugging
func (ch *IGContainerWatcher) printNsMap(id string) {
	nsMap, _ := ch.tracerCollection.TracerMountNsMap(id)
	var (
		key     string
		value   uint32
		entries = nsMap.Iterate()
	)
	for entries.Next(&key, &value) { // Order of keys is non-deterministic due to randomized map seed
		logger.L().Debug("printNsMap - map entry", helpers.String("key", key), helpers.Int("value", int(value)))
	}
}

func (ch *IGContainerWatcher) unregisterContainer(container *containercollection.Container) {
	if ch.ruleManagedPods.Contains(utils.CreateK8sPodID(container.K8s.Namespace, container.K8s.PodName)) {
		// the container should still be monitored
		logger.L().Debug("IGContainerWatcher - container should still be monitored",
			helpers.String("container ID", container.Runtime.ContainerID),
			helpers.String("namespace", container.K8s.Namespace), helpers.String("PodName", container.K8s.PodName), helpers.String("ContainerName", container.K8s.ContainerName),
		)
		return
	}

	logger.L().Debug("IGContainerWatcher - stopping to monitor on container", helpers.String("container ID", container.Runtime.ContainerID), helpers.String("namespace", container.K8s.Namespace), helpers.String("PodName", container.K8s.PodName), helpers.String("ContainerName", container.K8s.ContainerName))

	ch.containerCollection.RemoveContainer(container.Runtime.ContainerID)
	ch.objectCache.K8sObjectCache().DeleteSharedContainerData(container.Runtime.ContainerID)
}

func (ch *IGContainerWatcher) ignoreContainer(namespace, name string) bool {
	// do not trace any of our pods
	if namespace == ch.namespace {
		return true
	}
	// do not trace the node-agent pods if MULTIPLY is set
	if m := os.Getenv("MULTIPLY"); m == "true" {
		if strings.HasPrefix(name, "node-agent") {
			return true
		}
	}
	// check if config excludes the namespace
	return ch.cfg.SkipNamespace(namespace)
}<|MERGE_RESOLUTION|>--- conflicted
+++ resolved
@@ -49,6 +49,7 @@
 		ch.sbomManager.ContainerCallback,
 		ch.processManager.ContainerCallback,
 		ch.dnsManager.ContainerCallback,
+		ch.networkStreamClient.ContainerCallback,
 	}
 	for _, callback := range callbacks {
 		ch.pool.Submit(func() {
@@ -201,18 +202,7 @@
 	// Start the container collection
 	containerEventFuncs := []containercollection.FuncNotify{
 		ch.containerCallback,
-<<<<<<< HEAD
-		ch.applicationProfileManager.ContainerCallback,
-		ch.networkManager.ContainerCallback,
-		ch.malwareManager.ContainerCallback,
-		ch.ruleManager.ContainerCallback,
-		ch.sbomManager.ContainerCallback,
-		ch.processManager.ContainerCallback,
-		ch.dnsManager.ContainerCallback,
-		ch.networkStreamClient.ContainerCallback,
-=======
 		// other callbacks are now called from ch.containerCallback
->>>>>>> 45ce3479
 	}
 
 	for receiver := range ch.thirdPartyContainerReceivers.Iter() {
