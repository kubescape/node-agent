--- conflicted
+++ resolved
@@ -75,12 +75,7 @@
 			helpers.String("k8s workload", k8sContainerID))
 		ch.preRunningContainersIDs.Remove(notif.Container.Runtime.ContainerID)
 		ch.timeBasedContainers.Remove(notif.Container.Runtime.ContainerID)
-<<<<<<< HEAD
-		ch.ruleManagedContainers.Remove(notif.Container.Runtime.ContainerID)
 		ch.syscallTracer.Detach(notif.Container.Mntns)
-		logger.L().Info("stop monitor on container - container has terminated", helpers.String("container ID", notif.Container.Runtime.ContainerID), helpers.String("k8s workload", k8sContainerID))
-=======
->>>>>>> 71a6259d
 	}
 }
 func (ch *IGContainerWatcher) startContainerCollection(ctx context.Context) error {
@@ -273,11 +268,7 @@
 		}
 		// Stop syscall tracer
 		if err := ch.stopSystemcallTracing(); err != nil {
-<<<<<<< HEAD
 			logger.L().Error("error stopping syscall tracing", helpers.Error(err))
-=======
-			logger.L().Error("error stopping seccomp tracing", helpers.Error(err))
->>>>>>> 71a6259d
 			errs = errors.Join(errs, err)
 		}
 	}
