package exporters

import (
	"bytes"
	"context"
	"encoding/json"
	"fmt"
	"io"
	"net/http"
	"os"
	"strings"
	"sync"
	"time"

	"github.com/kubescape/node-agent/pkg/hostfimsensor"
	"github.com/kubescape/node-agent/pkg/malwaremanager"
	"github.com/kubescape/node-agent/pkg/rulemanager/types"

	"github.com/kubescape/go-logger"
	"github.com/kubescape/go-logger/helpers"

	apitypes "github.com/armosec/armoapi-go/armotypes"
)

const (
	defaultTimeout         = 5 * time.Second
	defaultMaxAlertsPerMin = 100
	defaultMethod          = "POST"
	alertsEndpoint         = "/v1/runtimealerts"
	malwareRuleID          = "R3000"
	apiVersion             = "kubescape.io/v1"
	runtimeAlertsKind      = "RuntimeAlerts"
)

type AlertType string

const (
	AlertTypeLimitReached AlertType = "AlertLimitReached"
)

type HTTPKeyValues struct {
	Key   string `json:"key"`
	Value string `json:"value"`
}

type HTTPExporterConfig struct {
	URL                string          `json:"url"`
	Path               *string         `json:"path,omitempty"`
	QueryParams        []HTTPKeyValues `json:"queryParams,omitempty"`
	Headers            []HTTPKeyValues `json:"headers"`
	TimeoutSeconds     int             `json:"timeoutSeconds"`
	Method             string          `json:"method"`
	MaxAlertsPerMinute int             `json:"maxAlertsPerMinute"`
	// Alert bulking configuration
	EnableAlertBulking bool `json:"enableAlertBulking"`
	BulkMaxAlerts      int  `json:"bulkMaxAlerts"`
	BulkTimeoutSeconds int  `json:"bulkTimeoutSeconds"`
	// Send queue configuration
	BulkSendQueueSize    int `json:"bulkSendQueueSize"`    // Default: 1000
	BulkMaxRetries       int `json:"bulkMaxRetries"`       // Default: 3
	BulkRetryBaseDelayMs int `json:"bulkRetryBaseDelayMs"` // Default: 1000ms
	BulkRetryMaxDelayMs  int `json:"bulkRetryMaxDelayMs"`  // Default: 30000ms
}

type HTTPExporter struct {
	config        HTTPExporterConfig
	host          string
	nodeName      string
	clusterName   string
	httpClient    *http.Client
	alertMetrics  *alertMetrics
	cloudMetadata *apitypes.CloudMetadata
	bulkManager   *AlertBulkManager
}

type alertMetrics struct {
	sync.Mutex
	count      int
	startTime  time.Time
	isNotified bool
}

type HTTPAlertsList struct {
	Kind       string             `json:"kind"`
	APIVersion string             `json:"apiVersion"`
	Metadata   apitypes.Metadata  `json:"metadata"`
	Spec       HTTPAlertsListSpec `json:"spec"`
}

type HTTPAlertsListSpec struct {
	Alerts        []apitypes.RuntimeAlert `json:"alerts"`
	ProcessTree   apitypes.ProcessTree    `json:"processTree"`
	CloudMetadata apitypes.CloudMetadata  `json:"cloudMetadata"`
}

// NewHTTPExporter creates a new HTTPExporter instance
func NewHTTPExporter(config HTTPExporterConfig, clusterName, nodeName string, cloudMetadata *apitypes.CloudMetadata) (*HTTPExporter, error) {
	if err := config.Validate(); err != nil {
		return nil, fmt.Errorf("invalid config: %w", err)
	}

	exporter := &HTTPExporter{
		config:      config,
		nodeName:    nodeName,
		clusterName: clusterName,
		httpClient: &http.Client{
			Timeout: time.Duration(config.TimeoutSeconds) * time.Second,
		},
		alertMetrics:  &alertMetrics{},
		cloudMetadata: cloudMetadata,
	}

	// Initialize bulk manager if bulking is enabled
	if config.EnableAlertBulking {
		bulkManager := NewAlertBulkManager(
			config.BulkMaxAlerts,
			config.BulkTimeoutSeconds,
			config.BulkSendQueueSize,
			config.BulkMaxRetries,
			config.BulkRetryBaseDelayMs,
			config.BulkRetryMaxDelayMs,
			exporter.sendBulkWrapper,
		)
		bulkManager.Start()
		exporter.bulkManager = bulkManager
		logger.L().Info("HTTPExporter - alert bulking enabled",
			helpers.Int("maxAlerts", config.BulkMaxAlerts),
			helpers.Int("timeoutSeconds", config.BulkTimeoutSeconds),
			helpers.Int("queueSize", config.BulkSendQueueSize),
			helpers.Int("maxRetries", config.BulkMaxRetries))
	}

	return exporter, nil
}

func (config *HTTPExporterConfig) Validate() error {
	if config.URL == "" {
		return fmt.Errorf("URL is required")
	}

	if config.Method == "" {
		config.Method = defaultMethod
	} else if config.Method != "POST" && config.Method != "PUT" {
		return fmt.Errorf("method must be POST or PUT")
	}

	if config.TimeoutSeconds == 0 {
		config.TimeoutSeconds = int(defaultTimeout.Seconds())
	}

	if config.MaxAlertsPerMinute == 0 {
		config.MaxAlertsPerMinute = defaultMaxAlertsPerMin
	}

	if config.Headers == nil {
		config.Headers = []HTTPKeyValues{}
	}

	if config.QueryParams == nil {
		config.QueryParams = []HTTPKeyValues{}
	}

	return nil
}

// SendRuleAlert implements the Exporter interface
<<<<<<< HEAD
func (e *HTTPExporter) SendRuleAlert(failedRule types.RuleFailure) {
=======
func (e *HTTPExporter) SendRuleAlert(failedRule ruleengine.RuleFailure) {
>>>>>>> f63cab45
	// Check if alert limit is reached first
	if e.shouldSendLimitAlert() {
		ctx, cancel := context.WithTimeout(context.Background(), time.Duration(e.config.TimeoutSeconds)*time.Second)
		defer cancel()
		if err := e.sendAlertLimitReached(ctx); err != nil {
			logger.L().Warning("HTTPExporter.SendRuleAlert - failed to send alert limit", helpers.Error(err))
		}
		return
	}

	// If bulking is enabled, add to bulk manager
	if e.bulkManager != nil {
		alert := e.createRuleAlert(failedRule)
		e.bulkManager.AddAlert(alert, failedRule.GetRuntimeProcessDetails(), failedRule.GetCloudServices())
		return
	}

	// Otherwise, send immediately (legacy behavior)
	ctx, cancel := context.WithTimeout(context.Background(), time.Duration(e.config.TimeoutSeconds)*time.Second)
	defer cancel()

	if err := e.sendRuleAlertWithContext(ctx, failedRule); err != nil {
		logger.L().Warning("HTTPExporter.SendRuleAlert - failed to send rule alert", helpers.Error(err))
	}
}

// SendMalwareAlert implements the Exporter interface
func (e *HTTPExporter) SendMalwareAlert(malwareResult malwaremanager.MalwareResult) {
	// Check if alert limit is reached first
	if e.shouldSendLimitAlert() {
		ctx, cancel := context.WithTimeout(context.Background(), time.Duration(e.config.TimeoutSeconds)*time.Second)
		defer cancel()
		if err := e.sendAlertLimitReached(ctx); err != nil {
			logger.L().Warning("HTTPExporter.SendMalwareAlert - failed to send alert limit", helpers.Error(err))
		}
		return
	}

	// If bulking is enabled, add to bulk manager
	if e.bulkManager != nil {
		alert := e.createMalwareAlert(malwareResult)
		e.bulkManager.AddAlert(alert, malwareResult.GetRuntimeProcessDetails(), nil)
		return
	}

	// Otherwise, send immediately (legacy behavior)
	ctx, cancel := context.WithTimeout(context.Background(), time.Duration(e.config.TimeoutSeconds)*time.Second)
	defer cancel()

	if err := e.sendMalwareAlertWithContext(ctx, malwareResult); err != nil {
		logger.L().Warning("HTTPExporter.SendRuleAlert - failed to send malware alert", helpers.Error(err))
	}
}

// SendFimAlerts implements the Exporter interface
func (e *HTTPExporter) SendFimAlerts(fimEvents []hostfimsensor.FimEvent) {
	ctx, cancel := context.WithTimeout(context.Background(), time.Duration(e.config.TimeoutSeconds)*time.Second)
	defer cancel()

	if err := e.sendFimAlertsWithContext(ctx, fimEvents); err != nil {
		logger.L().Warning("HTTPExporter.SendFimAlerts - failed to send FIM alerts", helpers.Error(err))
	}
}

// Internal methods with context support
<<<<<<< HEAD
func (e *HTTPExporter) sendRuleAlertWithContext(ctx context.Context, failedRule types.RuleFailure) error {
	// Note: rate limit check is now handled in SendRuleAlert() before calling this function
=======
func (e *HTTPExporter) sendRuleAlertWithContext(ctx context.Context, failedRule ruleengine.RuleFailure) error {
>>>>>>> f63cab45
	alert := e.createRuleAlert(failedRule)
	return e.sendAlert(ctx, alert, failedRule.GetRuntimeProcessDetails(), failedRule.GetCloudServices())
}

func (e *HTTPExporter) sendMalwareAlertWithContext(ctx context.Context, result malwaremanager.MalwareResult) error {
	alert := e.createMalwareAlert(result)
	return e.sendAlert(ctx, alert, result.GetRuntimeProcessDetails(), nil)
}

func (e *HTTPExporter) sendFimAlertsWithContext(ctx context.Context, fimEvents []hostfimsensor.FimEvent) error {
	payload := e.createFimAlertPayload(fimEvents)
	return e.sendHTTPRequest(ctx, payload)
}

type FimEvent struct {
	EventType hostfimsensor.FimEventType `json:"eventType"`
	Path      string                     `json:"path"`
	FileHash  string                     `json:"fileHash"`
	Timestamp time.Time                  `json:"timestamp"`
	Uid       uint32                     `json:"uid"`
	Gid       uint32                     `json:"gid"`
	Mode      uint32                     `json:"mode"`

	// Enhanced fields for richer event context
	FileSize    int64     `json:"fileSize"`
	FileInode   uint64    `json:"fileInode"`
	FileDevice  uint64    `json:"fileDevice"`
	FileMtime   time.Time `json:"fileMtime"`
	FileCtime   time.Time `json:"fileCtime"`
	ProcessPid  uint32    `json:"processPid"`
	ProcessName string    `json:"processName"`
	ProcessArgs []string  `json:"processArgs"`
	HostName    string    `json:"hostName"`
	AgentId     string    `json:"agentId"`
}

type FimEventReport struct {
	Events      []FimEvent `json:"events"`
	Host        string     `json:"host"`
	NodeName    string     `json:"nodeName"`
	ClusterName string     `json:"clusterName"`
	ReportedBy  string     `json:"reportedBy"`
	Timestamp   time.Time  `json:"timestamp"`
}

func (e *HTTPExporter) createFimAlertPayload(fimEvents []hostfimsensor.FimEvent) FimEventReport {
	report := FimEventReport{
		Events:      make([]FimEvent, 0, len(fimEvents)),
		Host:        e.host,
		NodeName:    e.nodeName,
		ClusterName: e.clusterName,
		ReportedBy:  "kubescape-node-agent",
		Timestamp:   time.Now(),
	}
	for _, event := range fimEvents {
		report.Events = append(report.Events, FimEvent{
			EventType:   event.GetEventType(),
			Path:        event.GetPath(),
			FileHash:    event.GetFileHash(),
			Timestamp:   event.GetTimestamp(),
			Uid:         event.GetUid(),
			Gid:         event.GetGid(),
			Mode:        event.GetMode(),
			FileSize:    event.GetFileSize(),
			FileInode:   event.GetFileInode(),
			FileDevice:  event.GetFileDevice(),
			FileMtime:   event.GetFileMtime(),
			FileCtime:   event.GetFileCtime(),
			ProcessPid:  event.GetProcessPid(),
			ProcessName: event.GetProcessName(),
			ProcessArgs: event.GetProcessArgs(),
			HostName:    event.GetHostName(),
			AgentId:     event.GetAgentId(),
		})
	}

	return report
}

func (e *HTTPExporter) createRuleAlert(failedRule types.RuleFailure) apitypes.RuntimeAlert {
	k8sDetails := failedRule.GetRuntimeAlertK8sDetails()
	k8sDetails.NodeName = e.nodeName
	k8sDetails.ClusterName = e.clusterName

	httpDetails := failedRule.GetHttpRuleAlert()
	httpDetails.SourcePodInfo.ClusterName = e.clusterName

	return apitypes.RuntimeAlert{
		Message:                failedRule.GetRuleAlert().RuleDescription,
		HostName:               e.host,
		AlertType:              failedRule.GetAlertType(),
		BaseRuntimeAlert:       failedRule.GetBaseRuntimeAlert(),
		RuntimeAlertK8sDetails: k8sDetails,
		RuleAlert:              failedRule.GetRuleAlert(),
		RuleID:                 failedRule.GetRuleId(),
		HttpRuleAlert:          httpDetails,
	}
}

func (e *HTTPExporter) createMalwareAlert(result malwaremanager.MalwareResult) apitypes.RuntimeAlert {
	k8sDetails := result.GetRuntimeAlertK8sDetails()
	k8sDetails.NodeName = e.nodeName
	k8sDetails.ClusterName = e.clusterName

	return apitypes.RuntimeAlert{
		Message:                fmt.Sprintf("Malware detected: %s", result.GetBasicRuntimeAlert().AlertName),
		HostName:               e.host,
		AlertType:              apitypes.AlertTypeMalware,
		BaseRuntimeAlert:       result.GetBasicRuntimeAlert(),
		RuntimeAlertK8sDetails: k8sDetails,
		MalwareAlert:           result.GetMalwareRuntimeAlert(),
		RuleID:                 malwareRuleID,
	}
}

func (e *HTTPExporter) sendAlert(ctx context.Context, alert apitypes.RuntimeAlert, processTree apitypes.ProcessTree, cloudServices []string) error {
	payload := e.createAlertPayload([]apitypes.RuntimeAlert{alert}, processTree, cloudServices)
	return e.sendHTTPRequest(ctx, payload)
}

func (e *HTTPExporter) createAlertPayload(alertList []apitypes.RuntimeAlert, processTree apitypes.ProcessTree, cloudServices []string) HTTPAlertsList {
	cloudMetadata := e.getCloudMetadata(cloudServices)

	var name string
	var namespace string
	if len(alertList) > 0 {
		name = alertList[0].PodName
		namespace = alertList[0].PodNamespace
	}
	return HTTPAlertsList{
		Kind:       runtimeAlertsKind,
		APIVersion: apiVersion,
		Metadata: apitypes.Metadata{
			Name:      name,
			Namespace: namespace,
		},
		Spec: HTTPAlertsListSpec{
			Alerts:        alertList,
			ProcessTree:   processTree,
			CloudMetadata: cloudMetadata,
		},
	}
}

func (e *HTTPExporter) getCloudMetadata(cloudServices []string) apitypes.CloudMetadata {
	if e.cloudMetadata == nil {
		return apitypes.CloudMetadata{}
	}

	metadata := *e.cloudMetadata
	metadata.Services = cloudServices
	return metadata
}

func (e *HTTPExporter) sendHTTPRequest(ctx context.Context, payload interface{}) error {
	body, err := json.Marshal(payload)
	if err != nil {
		return fmt.Errorf("failed to marshal payload: %w", err)
	}

	var url string
	if e.config.Path != nil {
		url = fmt.Sprintf("%s%s", e.config.URL, *e.config.Path)
	} else {
		url = e.config.URL + alertsEndpoint
	}

	if len(e.config.QueryParams) > 0 {
		var queryParamList []string
		for _, queryParam := range e.config.QueryParams {
			if queryParam.Value == "<env>" {
				envKey := strings.ReplaceAll(strings.ToUpper(queryParam.Key), "-", "_")
				queryParam.Value = os.Getenv(envKey)
				if queryParam.Value == "" {
					logger.L().Warning("HTTPExporter.sendHTTPRequest - query param value is empty", helpers.String("key", queryParam.Key))
					continue
				}
			}
			queryParamList = append(queryParamList, fmt.Sprintf("%s=%s", queryParam.Key, queryParam.Value))
		}
		url = fmt.Sprintf("%s?%s", url, strings.Join(queryParamList, "&"))
	}

	req, err := http.NewRequestWithContext(ctx,
		e.config.Method,
		url,
		bytes.NewReader(body))
	if err != nil {
		return fmt.Errorf("failed to create request: %w", err)
	}

	for _, header := range e.config.Headers {
		if header.Value == "<env>" {
			envKey := strings.ReplaceAll(strings.ToUpper(header.Key), "-", "_")
			header.Value = os.Getenv(envKey)
			if header.Value == "" {
				logger.L().Warning("HTTPExporter.sendHTTPRequest - header value is empty", helpers.String("key", header.Key))
				continue
			}
		}
		req.Header.Set(header.Key, header.Value)
	}

	resp, err := e.httpClient.Do(req)
	if err != nil {
		return fmt.Errorf("failed to send request: %w", err)
	}
	defer resp.Body.Close()

	if resp.StatusCode < 200 || resp.StatusCode >= 300 {
		return fmt.Errorf("received non-2xx status code: %d", resp.StatusCode)
	}

	if _, err := io.Copy(io.Discard, resp.Body); err != nil {
		logger.L().Debug("HTTPExporter.sendHTTPRequest - failed to drain response body", helpers.Error(err))
	}

	return nil
}

func (e *HTTPExporter) shouldSendLimitAlert() bool {
	e.alertMetrics.Lock()
	defer e.alertMetrics.Unlock()

	if e.alertMetrics.startTime.IsZero() {
		e.alertMetrics.startTime = time.Now()
	}

	if time.Since(e.alertMetrics.startTime) > time.Minute {
		e.resetAlertMetrics()
		return false
	}

	e.alertMetrics.count++
	return e.alertMetrics.count > e.config.MaxAlertsPerMinute && !e.alertMetrics.isNotified
}

func (e *HTTPExporter) resetAlertMetrics() {
	e.alertMetrics.startTime = time.Now()
	e.alertMetrics.count = 0
	e.alertMetrics.isNotified = false
}

func (e *HTTPExporter) sendAlertLimitReached(ctx context.Context) error {
	e.alertMetrics.Lock()
	e.alertMetrics.isNotified = true
	e.alertMetrics.Unlock()

	alert := apitypes.RuntimeAlert{
		Message:   "Alert limit reached",
		HostName:  e.host,
		AlertType: apitypes.AlertTypeRule,
		BaseRuntimeAlert: apitypes.BaseRuntimeAlert{
			AlertName: string(AlertTypeLimitReached),
			// Severity:       ruleengine.RulePrioritySystemIssue,
			FixSuggestions: "Check logs for more information",
		},
		RuntimeAlertK8sDetails: apitypes.RuntimeAlertK8sDetails{
			NodeName:    e.nodeName,
			ClusterName: e.clusterName,
		},
	}

	logger.L().Warning("Alert limit reached",
		helpers.Int("alerts", e.alertMetrics.count),
		helpers.String("since", e.alertMetrics.startTime.Format(time.RFC3339)))

	return e.sendAlert(ctx, alert, apitypes.ProcessTree{}, nil)
}

// Close stops the bulk manager and flushes all pending bulks
func (e *HTTPExporter) Close() error {
	if e.bulkManager != nil {
		e.bulkManager.Stop()
	}
	return nil
}

// FlushContainerAlerts flushes alerts for a specific container immediately
// This should be called when a container stops
func (e *HTTPExporter) FlushContainerAlerts(containerID string) {
	if e.bulkManager != nil {
		e.bulkManager.FlushContainer(containerID)
	}
}<|MERGE_RESOLUTION|>--- conflicted
+++ resolved
@@ -164,11 +164,7 @@
 }
 
 // SendRuleAlert implements the Exporter interface
-<<<<<<< HEAD
 func (e *HTTPExporter) SendRuleAlert(failedRule types.RuleFailure) {
-=======
-func (e *HTTPExporter) SendRuleAlert(failedRule ruleengine.RuleFailure) {
->>>>>>> f63cab45
 	// Check if alert limit is reached first
 	if e.shouldSendLimitAlert() {
 		ctx, cancel := context.WithTimeout(context.Background(), time.Duration(e.config.TimeoutSeconds)*time.Second)
@@ -234,12 +230,8 @@
 }
 
 // Internal methods with context support
-<<<<<<< HEAD
 func (e *HTTPExporter) sendRuleAlertWithContext(ctx context.Context, failedRule types.RuleFailure) error {
 	// Note: rate limit check is now handled in SendRuleAlert() before calling this function
-=======
-func (e *HTTPExporter) sendRuleAlertWithContext(ctx context.Context, failedRule ruleengine.RuleFailure) error {
->>>>>>> f63cab45
 	alert := e.createRuleAlert(failedRule)
 	return e.sendAlert(ctx, alert, failedRule.GetRuntimeProcessDetails(), failedRule.GetCloudServices())
 }
