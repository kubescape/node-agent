--- conflicted
+++ resolved
@@ -8,7 +8,6 @@
 type EventType string
 
 const (
-<<<<<<< HEAD
 	ExecveEventType       EventType = "exec"
 	OpenEventType         EventType = "open"
 	CapabilitiesEventType EventType = "capabilities"
@@ -19,19 +18,6 @@
 	SymlinkEventType      EventType = "symlink"
 	HardlinkEventType     EventType = "hardlink"
 	SSHEventType          EventType = "ssh"
+	HTTPEventType         EventType = "http"
 	AllEventType          EventType = "all"
-=======
-	ExecveEventType EventType = iota
-	OpenEventType
-	CapabilitiesEventType
-	DnsEventType
-	NetworkEventType
-	SyscallEventType
-	RandomXEventType
-	SymlinkEventType
-	HardlinkEventType
-	SSHEventType
-	HTTPEventType
-	AllEventType
->>>>>>> 64ac559d
 )