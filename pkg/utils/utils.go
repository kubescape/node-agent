package utils

import (
	"crypto/md5"
	"crypto/sha1"
	"crypto/sha256"
	"encoding/hex"
	"errors"
	"fmt"
<<<<<<< HEAD
	"io"
=======
>>>>>>> 120d3e7b
	"math/rand"
	"node-agent/pkg/objectcache"
	"os"
	"path/filepath"
	"runtime"
	"sort"
	"strconv"
	"strings"
	"time"

<<<<<<< HEAD
	mapset "github.com/deckarep/golang-set/v2"

=======
	"github.com/armosec/utils-k8s-go/wlid"
	"github.com/deckarep/golang-set/v2"
>>>>>>> 120d3e7b
	"github.com/goradd/maps"
	"github.com/kubescape/go-logger"
	"github.com/kubescape/go-logger/helpers"
	"github.com/kubescape/k8s-interface/instanceidhandler"
	"github.com/kubescape/k8s-interface/instanceidhandler/v1/containerinstance"
	"github.com/kubescape/k8s-interface/instanceidhandler/v1/ephemeralcontainerinstance"
	helpersv1 "github.com/kubescape/k8s-interface/instanceidhandler/v1/helpers"
	"github.com/kubescape/k8s-interface/instanceidhandler/v1/initcontainerinstance"
	"github.com/kubescape/k8s-interface/workloadinterface"
	"github.com/kubescape/storage/pkg/apis/softwarecomposition/v1beta1"
	v1 "k8s.io/api/core/v1"
	"k8s.io/apimachinery/pkg/util/validation"

	"github.com/prometheus/procfs"

	tracerexectype "github.com/inspektor-gadget/inspektor-gadget/pkg/gadgets/trace/exec/types"
	traceropentype "github.com/inspektor-gadget/inspektor-gadget/pkg/gadgets/trace/open/types"
)

var (
	ContainerHasTerminatedError     = errors.New("container has terminated")
	TooLargeApplicationProfileError = errors.New("application profile is too large")
	IncompleteSBOMError             = errors.New("incomplete SBOM")
)

type PackageSourceInfoData struct {
	Exist                 bool
	PackageSPDXIdentifier []v1beta1.ElementID
}

type ContainerType int

const (
	Unknown = iota
	Container
	InitContainer
	EphemeralContainer
)

type WatchedContainerStatus string

const (
	WatchedContainerStatusInitializing WatchedContainerStatus = helpersv1.Initializing
	WatchedContainerStatusReady        WatchedContainerStatus = helpersv1.Ready
	WatchedContainerStatusCompleted    WatchedContainerStatus = helpersv1.Completed

	WatchedContainerStatusMissingRuntime WatchedContainerStatus = helpersv1.MissingRuntime
	WatchedContainerStatusTooLarge       WatchedContainerStatus = helpersv1.TooLarge
)

type WatchedContainerCompletionStatus string

const (
	WatchedContainerCompletionStatusPartial WatchedContainerCompletionStatus = helpersv1.Partial
	WatchedContainerCompletionStatusFull    WatchedContainerCompletionStatus = helpersv1.Complete
)

func (c ContainerType) String() string {
	return [...]string{"unknown", "containers", "initContainers", "ephemeralContainers"}[c]
}

type WatchedContainerData struct {
	InstanceID                                 instanceidhandler.IInstanceID
	UpdateDataTicker                           *time.Ticker
	SyncChannel                                chan error
	SBOMSyftFiltered                           *v1beta1.SBOMSyftFiltered
	RelevantRealtimeFilesByIdentifier          map[string]bool
	RelevantRelationshipsArtifactsByIdentifier map[string]bool
	RelevantArtifactsFilesByIdentifier         map[string]bool
	ParentResourceVersion                      string
	ContainerID                                string
	ImageTag                                   string
	ImageID                                    string
	Wlid                                       string
	TemplateHash                               string
	K8sContainerID                             string
	SBOMResourceVersion                        int
	ContainerType                              ContainerType
	ContainerIndex                             int
	ContainerNames                             []string // depends on the container type
	NsMntId                                    uint64
	InitialDelayExpired                        bool

	statusUpdated    bool
	status           WatchedContainerStatus
	completionStatus WatchedContainerCompletionStatus
}

func Between(value string, a string, b string) string {
	// Get substring between two strings.
	posFirst := strings.Index(value, a)
	if posFirst == -1 {
		return ""
	}
	substr := value[posFirst+len(a):]
	posLast := strings.Index(substr, b) + posFirst + len(a)
	if posLast == -1 {
		return ""
	}
	posFirstAdjusted := posFirst + len(a)
	if posFirstAdjusted >= posLast {
		return ""
	}
	return value[posFirstAdjusted:posLast]
}

func After(value string, a string) string {
	// Get substring after a string.
	pos := strings.LastIndex(value, a)
	if pos == -1 {
		return ""
	}
	adjustedPos := pos + len(a)
	if adjustedPos >= len(value) {
		return ""
	}
	return value[adjustedPos:]
}

func CurrentDir() string {
	_, filename, _, _ := runtime.Caller(1)

	return filepath.Dir(filename)
}

func CreateK8sContainerID(namespaceName string, podName string, containerName string) string {
	return strings.Join([]string{namespaceName, podName, containerName}, "/")
}

// AddRandomDuration adds between min and max seconds to duration
func AddRandomDuration(min, max int, duration time.Duration) time.Duration {
	// we don't initialize the seed, so we will get the same sequence of random numbers every time
	randomDuration := time.Duration(rand.Intn(max+1-min)+min) * time.Second
	return randomDuration + duration
}

func Atoi(s string) int {
	i, err := strconv.Atoi(s)
	if err != nil {
		return 0
	}
	return i
}

func GetLabels(watchedContainer *WatchedContainerData, stripContainer bool) map[string]string {
	labels := watchedContainer.InstanceID.GetLabels()
	for i := range labels {
		if labels[i] == "" {
			delete(labels, i)
		} else if stripContainer && i == helpersv1.ContainerNameMetadataKey {
			delete(labels, i)
		} else {
			if i == helpersv1.KindMetadataKey {
				labels[i] = wlid.GetKindFromWlid(watchedContainer.Wlid)
			} else if i == helpersv1.NameMetadataKey {
				labels[i] = wlid.GetNameFromWlid(watchedContainer.Wlid)
			}
			errs := validation.IsValidLabelValue(labels[i])
			if len(errs) != 0 {
				logger.L().Debug("label is not valid", helpers.String("label", labels[i]))
				for j := range errs {
					logger.L().Debug("label err description", helpers.String("Err: ", errs[j]))
				}
				delete(labels, i)
			}
		}
	}
	if watchedContainer.ParentResourceVersion != "" {
		labels[helpersv1.ResourceVersionMetadataKey] = watchedContainer.ParentResourceVersion
	}
	if watchedContainer.TemplateHash != "" {
		labels[helpersv1.TemplateHashKey] = watchedContainer.TemplateHash
	}

	return labels
}

func GetApplicationProfileContainer(profile *v1beta1.ApplicationProfile, containerType ContainerType, containerIndex int) *v1beta1.ApplicationProfileContainer {
	if profile == nil {
		return nil
	}
	switch containerType {
	case Container:
		if len(profile.Spec.Containers) > containerIndex {
			return &profile.Spec.Containers[containerIndex]
		}
	case InitContainer:
		if len(profile.Spec.InitContainers) > containerIndex {
			return &profile.Spec.InitContainers[containerIndex]
		}
	case EphemeralContainer:
		if len(profile.Spec.EphemeralContainers) > containerIndex {
			return &profile.Spec.EphemeralContainers[containerIndex]
		}
	}
	return nil
}

func InsertApplicationProfileContainer(profile *v1beta1.ApplicationProfile, containerType ContainerType, containerIndex int, profileContainer *v1beta1.ApplicationProfileContainer) {
	switch containerType {
	case Container:
		if len(profile.Spec.Containers) <= containerIndex {
			profile.Spec.Containers = append(profile.Spec.Containers, make([]v1beta1.ApplicationProfileContainer, containerIndex-len(profile.Spec.Containers)+1)...)
		}
		profile.Spec.Containers[containerIndex] = *profileContainer
	case InitContainer:
		if len(profile.Spec.InitContainers) <= containerIndex {
			profile.Spec.InitContainers = append(profile.Spec.InitContainers, make([]v1beta1.ApplicationProfileContainer, containerIndex-len(profile.Spec.InitContainers)+1)...)
		}
		profile.Spec.InitContainers[containerIndex] = *profileContainer
	case EphemeralContainer:
		if len(profile.Spec.EphemeralContainers) <= containerIndex {
			profile.Spec.EphemeralContainers = append(profile.Spec.EphemeralContainers, make([]v1beta1.ApplicationProfileContainer, containerIndex-len(profile.Spec.EphemeralContainers)+1)...)
		}
		profile.Spec.EphemeralContainers[containerIndex] = *profileContainer
	}
}

<<<<<<< HEAD
func (watchedContainer *WatchedContainerData) GetStatus() WatchedContainerStatus {
	return watchedContainer.status
}

func (watchedContainer *WatchedContainerData) GetCompletionStatus() WatchedContainerCompletionStatus {
	return watchedContainer.completionStatus
}

func (watchedContainer *WatchedContainerData) SetStatus(newStatus WatchedContainerStatus) {
	if newStatus != watchedContainer.status {
		watchedContainer.status = newStatus
		watchedContainer.statusUpdated = true
	}
}

func (watchedContainer *WatchedContainerData) SetCompletionStatus(newStatus WatchedContainerCompletionStatus) {
	if newStatus != watchedContainer.completionStatus {
		watchedContainer.completionStatus = newStatus
		watchedContainer.statusUpdated = true
	}
}

func (watchedContainer *WatchedContainerData) ResetStatusUpdatedFlag() {
	watchedContainer.statusUpdated = false
}

func (watchedContainer *WatchedContainerData) StatusUpdated() bool {
	return watchedContainer.statusUpdated
}

func (watchedContainer *WatchedContainerData) SetContainerType(wl workloadinterface.IWorkload, containerName string) {
=======
func (watchedContainer *WatchedContainerData) SetContainerInfo(wl workloadinterface.IWorkload, containerName string) {
	checkContainers := func(containers []v1.Container, containerType ContainerType) {
		var containerNames []string
		for i, c := range containers {
			containerNames = append(containerNames, c.Name)
			if c.Name == containerName {
				watchedContainer.ContainerIndex = i
				watchedContainer.ContainerType = containerType
				watchedContainer.ContainerNames = containerNames
			}
		}
	}
	// containers
>>>>>>> 120d3e7b
	containers, err := wl.GetContainers()
	if err != nil {
		return
	}
	checkContainers(containers, Container)
	// initContainers
	initContainers, err := wl.GetInitContainers()
	if err != nil {
		return
	}
<<<<<<< HEAD
	for i, c := range initContainers {
		if c.Name == containerName {
			watchedContainer.ContainerIndex = i
			watchedContainer.ContainerType = InitContainer
			break
		}
	}
	// ephemeralContainers
	ephemeralContainers, err := wl.GetEphemeralContainers()
	if err != nil {
		return
	}
	for i, c := range ephemeralContainers {
		if c.Name == containerName {
			watchedContainer.ContainerIndex = i
			watchedContainer.ContainerType = EphemeralContainer
			break
		}
	}
=======
	checkContainers(initContainers, InitContainer)
>>>>>>> 120d3e7b
}

// SetTerminationStatus updates the terminated flag and sets the exit code on the watched container
func (watchedContainer *WatchedContainerData) GetTerminationExitCode(k8sObjectsCache objectcache.K8sObjectCache, namespace, podName, containerName string) int32 {
	time.Sleep(3 * time.Second)
	podStatus := k8sObjectsCache.GetPodStatus(namespace, podName)
	if podStatus != nil {
		for i := range podStatus.ContainerStatuses {
			if podStatus.ContainerStatuses[i].Name == containerName {
				if podStatus.ContainerStatuses[i].LastTerminationState.Terminated != nil {
					return podStatus.ContainerStatuses[i].LastTerminationState.Terminated.ExitCode

				}
			}
		}

		// in case the terminated container is an init or ephemeral container
		// return -1 to avoid setting the status later to completed
		for i := range podStatus.InitContainerStatuses {
			if podStatus.InitContainerStatuses[i].Name == containerName {
				return -1
			}
		}

		for i := range podStatus.EphemeralContainerStatuses {
			if podStatus.EphemeralContainerStatuses[i].Name == containerName {
				return -1
			}
		}
	}

	return 0
}

func EnrichProfileContainer(newProfileContainer *v1beta1.ApplicationProfileContainer, observedCapabilities, observedSyscalls []string, execs map[string]mapset.Set[string], opens map[string]mapset.Set[string]) {
	// add capabilities
	sort.Strings(observedCapabilities)
	newProfileContainer.Capabilities = observedCapabilities
	// add syscalls
	sort.Strings(observedSyscalls)
	newProfileContainer.Syscalls = observedSyscalls
	// add execs
	newProfileContainer.Execs = make([]v1beta1.ExecCalls, 0)
	for path, exec := range execs {
		args := exec.ToSlice()
		sort.Strings(args)
		newProfileContainer.Execs = append(newProfileContainer.Execs, v1beta1.ExecCalls{
			Path: path,
			Args: args,
		})
	}
	// add opens
	newProfileContainer.Opens = make([]v1beta1.OpenCalls, 0)
	for path, open := range opens {
		flags := open.ToSlice()
		sort.Strings(flags)
		newProfileContainer.Opens = append(newProfileContainer.Opens, v1beta1.OpenCalls{
			Path:  path,
			Flags: flags,
		})
	}
}

type PatchOperation struct {
	Op    string      `json:"op"`
	Path  string      `json:"path"`
	Value interface{} `json:"value"`
}

// EscapeJSONPointerElement escapes a JSON pointer element
// See https://www.rfc-editor.org/rfc/rfc6901#section-3
func EscapeJSONPointerElement(s string) string {
	s = strings.ReplaceAll(s, "~", "~0")
	s = strings.ReplaceAll(s, "/", "~1")
	return s
}

func CreateCapabilitiesPatchOperations(capabilities, syscalls []string, execs map[string]mapset.Set[string], opens map[string]mapset.Set[string], containerType string, containerIndex int) []PatchOperation {
	var profileOperations []PatchOperation
	// add capabilities
	sort.Strings(capabilities)
	capabilitiesPath := fmt.Sprintf("/spec/%s/%d/capabilities/-", containerType, containerIndex)
	for _, capability := range capabilities {
		profileOperations = append(profileOperations, PatchOperation{
			Op:    "add",
			Path:  capabilitiesPath,
			Value: capability,
		})
	}
	// add syscalls
	sort.Strings(syscalls)
	sysCallsPath := fmt.Sprintf("/spec/%s/%d/syscalls/-", containerType, containerIndex)
	for _, syscall := range syscalls {
		profileOperations = append(profileOperations, PatchOperation{
			Op:    "add",
			Path:  sysCallsPath,
			Value: syscall,
		})
	}

	// add execs
	execsPath := fmt.Sprintf("/spec/%s/%d/execs/-", containerType, containerIndex)
	for path, exec := range execs {
		args := exec.ToSlice()
		sort.Strings(args)
		profileOperations = append(profileOperations, PatchOperation{
			Op:   "add",
			Path: execsPath,
			Value: v1beta1.ExecCalls{
				Path: path,
				Args: args,
			},
		})
	}
	// add opens
	opensPath := fmt.Sprintf("/spec/%s/%d/opens/-", containerType, containerIndex)
	for path, open := range opens {
		flags := open.ToSlice()
		sort.Strings(flags)

		profileOperations = append(profileOperations, PatchOperation{
			Op:   "add",
			Path: opensPath,
			Value: v1beta1.OpenCalls{
				Path:  path,
				Flags: flags,
			},
		})
	}
	return profileOperations
}

func AppendStatusAnnotationPatchOperations(existingPatch []PatchOperation, watchedContainer *WatchedContainerData) []PatchOperation {
	if watchedContainer.statusUpdated {
		existingPatch = append(existingPatch, PatchOperation{
			Op:    "replace",
			Path:  "/metadata/annotations/" + EscapeJSONPointerElement(helpersv1.StatusMetadataKey),
			Value: string(watchedContainer.status),
		},
			PatchOperation{
				Op:    "replace",
				Path:  "/metadata/annotations/" + EscapeJSONPointerElement(helpersv1.CompletionMetadataKey),
				Value: string(watchedContainer.completionStatus),
			},
		)
	}

	return existingPatch
}

func SetInMap(newExecMap *maps.SafeMap[string, mapset.Set[string]]) func(k string, v mapset.Set[string]) bool {
	return func(k string, v mapset.Set[string]) bool {
		if newExecMap.Has(k) {
			newExecMap.Get(k).Append(v.ToSlice()...)
		} else {
			newExecMap.Set(k, v)
		}
		return true
	}
}

func ToInstanceType(c ContainerType) helpersv1.InstanceType {
	switch c {
	case Container:
		return containerinstance.InstanceType
	case InitContainer:
		return initcontainerinstance.InstanceType
	case EphemeralContainer:
		return ephemeralcontainerinstance.InstanceType
	}

	return containerinstance.InstanceType
}

func GetCmdlineByPid(pid int) (*string, error) {
	fs, err := procfs.NewFS("/proc")
	if err != nil {
		return nil, err
	}

	proc, err := fs.Proc(pid)
	if err != nil {
		return nil, err
	}

	cmdline, err := proc.CmdLine()
	if err != nil {
		return nil, err
	}

	cmdlineStr := strings.Join(cmdline, " ")

	return &cmdlineStr, nil
}

func GetParentByPid(pid int) (*procfs.ProcStat, error) {
	fs, err := procfs.NewFS("/proc")
	if err != nil {
		return nil, err
	}

	proc, err := fs.Proc(pid)
	if err != nil {
		return nil, err
	}

	parent, err := proc.Stat()
	if err != nil {
		return nil, err
	}

	return &parent, nil
}

// Get the path of the file on the node.
func GetHostFilePathFromEvent(event interface{}, containerPid uint32) (string, error) {
	if execEvent, ok := event.(*tracerexectype.Event); ok {
		realPath := filepath.Join("/proc", fmt.Sprintf("/%d/root/%s", containerPid, GetExecPathFromEvent(execEvent)))
		return realPath, nil
	}

	if openEvent, ok := event.(*traceropentype.Event); ok {
		realPath := filepath.Join("/proc", fmt.Sprintf("/%d/root/%s", containerPid, openEvent.FullPath))
		return realPath, nil
	}

	return "", fmt.Errorf("event is not of type tracerexectype.Event or traceropentype.Event")
}

// Get the path of the executable from the given event.
func GetExecPathFromEvent(event *tracerexectype.Event) string {
	if len(event.Args) > 0 {
		return event.Args[0]
	}
	return event.Comm
}

// Get the size of the given file.
func GetFileSize(path string) (int64, error) {
	file, err := os.Open(path)
	if err != nil {
		return 0, err
	}

	// Get the file size.
	fileInfo, err := file.Stat()
	if err != nil {
		return 0, err
	}

	return fileInfo.Size(), nil
}

// Calculate the SHA256 hash of the given file.
func CalculateSHA256FileHash(path string) (string, error) {
	file, err := os.Open(path)
	if err != nil {
		return "", err
	}
	defer file.Close()

	hash := sha256.New()
	if _, err := io.Copy(hash, file); err != nil {
		return "", err
	}

	hashInBytes := hash.Sum(nil)
	hashString := hex.EncodeToString(hashInBytes)

	return hashString, nil
}

// Calculate the SHA1 hash of the given file.
func CalculateSHA1FileHash(path string) (string, error) {
	file, err := os.Open(path)
	if err != nil {
		return "", err
	}
	defer file.Close()

	hash := sha1.New()
	if _, err := io.Copy(hash, file); err != nil {
		return "", err
	}

	hashInBytes := hash.Sum(nil)
	hashString := hex.EncodeToString(hashInBytes)

	return hashString, nil
}

// Calculate the MD5 hash of the given file.
func CalculateMD5FileHash(path string) (string, error) {
	file, err := os.Open(path)
	if err != nil {
		return "", err
	}
	defer file.Close()

	hash := md5.New()
	if _, err := io.Copy(hash, file); err != nil {
		return "", err
	}

	hashInBytes := hash.Sum(nil)
	hashString := hex.EncodeToString(hashInBytes)

	return hashString, nil
}<|MERGE_RESOLUTION|>--- conflicted
+++ resolved
@@ -7,10 +7,7 @@
 	"encoding/hex"
 	"errors"
 	"fmt"
-<<<<<<< HEAD
 	"io"
-=======
->>>>>>> 120d3e7b
 	"math/rand"
 	"node-agent/pkg/objectcache"
 	"os"
@@ -21,13 +18,9 @@
 	"strings"
 	"time"
 
-<<<<<<< HEAD
 	mapset "github.com/deckarep/golang-set/v2"
 
-=======
 	"github.com/armosec/utils-k8s-go/wlid"
-	"github.com/deckarep/golang-set/v2"
->>>>>>> 120d3e7b
 	"github.com/goradd/maps"
 	"github.com/kubescape/go-logger"
 	"github.com/kubescape/go-logger/helpers"
@@ -246,7 +239,6 @@
 	}
 }
 
-<<<<<<< HEAD
 func (watchedContainer *WatchedContainerData) GetStatus() WatchedContainerStatus {
 	return watchedContainer.status
 }
@@ -277,8 +269,6 @@
 	return watchedContainer.statusUpdated
 }
 
-func (watchedContainer *WatchedContainerData) SetContainerType(wl workloadinterface.IWorkload, containerName string) {
-=======
 func (watchedContainer *WatchedContainerData) SetContainerInfo(wl workloadinterface.IWorkload, containerName string) {
 	checkContainers := func(containers []v1.Container, containerType ContainerType) {
 		var containerNames []string
@@ -292,7 +282,6 @@
 		}
 	}
 	// containers
->>>>>>> 120d3e7b
 	containers, err := wl.GetContainers()
 	if err != nil {
 		return
@@ -303,29 +292,21 @@
 	if err != nil {
 		return
 	}
-<<<<<<< HEAD
-	for i, c := range initContainers {
-		if c.Name == containerName {
-			watchedContainer.ContainerIndex = i
-			watchedContainer.ContainerType = InitContainer
-			break
-		}
-	}
+	checkContainers(initContainers, InitContainer)
 	// ephemeralContainers
 	ephemeralContainers, err := wl.GetEphemeralContainers()
 	if err != nil {
 		return
 	}
+	var containerNames []string
 	for i, c := range ephemeralContainers {
+		containerNames = append(containerNames, c.Name)
 		if c.Name == containerName {
 			watchedContainer.ContainerIndex = i
 			watchedContainer.ContainerType = EphemeralContainer
-			break
-		}
-	}
-=======
-	checkContainers(initContainers, InitContainer)
->>>>>>> 120d3e7b
+			watchedContainer.ContainerNames = containerNames
+		}
+	}
 }
 
 // SetTerminationStatus updates the terminated flag and sets the exit code on the watched container
