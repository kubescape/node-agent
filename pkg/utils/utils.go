package utils

import (
	"errors"
	"math/rand"
	"path/filepath"
	"runtime"
	"strconv"
	"strings"
	"time"

	"github.com/armosec/utils-k8s-go/wlid"
	"github.com/kubescape/go-logger"
	"github.com/kubescape/go-logger/helpers"
	"github.com/kubescape/k8s-interface/instanceidhandler"
	instanceidhandler2 "github.com/kubescape/k8s-interface/instanceidhandler/v1"
	"github.com/kubescape/storage/pkg/apis/softwarecomposition/v1beta1"
	"k8s.io/apimachinery/pkg/util/validation"
)

var (
	ContainerHasTerminatedError = errors.New("container has terminated")
	IncompleteSBOMError         = errors.New("incomplete SBOM")
)

type PackageSourceInfoData struct {
	Exist                 bool
	PackageSPDXIdentifier []v1beta1.ElementID
}

type ContainerType int

const (
	Unknown = iota
	Container
	InitContainer
	EphemeralContainer
)

type WatchedContainerData struct {
<<<<<<< HEAD
	ContainerID                   string
	ImageID                       string
	ImageTag                      string
	InitialDelayExpired           bool
	InstanceID                    instanceidhandler.IInstanceID
	K8sContainerID                string
	RelevantSyftFilesByIdentifier map[string]bool
	SBOMResourceVersion           int
	SyncChannel                   chan error
	UpdateDataTicker              *time.Ticker
	Wlid                          string
	NsMntId                       uint64
=======
	ContainerID                              string
	ContainerIndex                           int
	ContainerType                            ContainerType
	FilteredSpdxData                         *v1beta1.SBOMSPDXv2p3Filtered
	ImageID                                  string
	ImageTag                                 string
	InitialDelayExpired                      bool
	InstanceID                               instanceidhandler.IInstanceID
	K8sContainerID                           string
	RelevantRealtimeFilesByPackageSourceInfo map[string]*PackageSourceInfoData
	RelevantRealtimeFilesBySPDXIdentifier    map[v1beta1.ElementID]bool
	SBOMResourceVersion                      int
	SyncChannel                              chan error
	UpdateDataTicker                         *time.Ticker
	Wlid                                     string
	NsMntId                                  uint64
>>>>>>> f36051a1
}

func Between(value string, a string, b string) string {
	// Get substring between two strings.
	posFirst := strings.Index(value, a)
	if posFirst == -1 {
		return ""
	}
	substr := value[posFirst+len(a):]
	posLast := strings.Index(substr, b) + posFirst + len(a)
	if posLast == -1 {
		return ""
	}
	posFirstAdjusted := posFirst + len(a)
	if posFirstAdjusted >= posLast {
		return ""
	}
	return value[posFirstAdjusted:posLast]
}

func After(value string, a string) string {
	// Get substring after a string.
	pos := strings.LastIndex(value, a)
	if pos == -1 {
		return ""
	}
	adjustedPos := pos + len(a)
	if adjustedPos >= len(value) {
		return ""
	}
	return value[adjustedPos:]
}

func CurrentDir() string {
	_, filename, _, _ := runtime.Caller(1)

	return filepath.Dir(filename)
}

func CreateK8sContainerID(namespaceName string, podName string, containerName string) string {
	return strings.Join([]string{namespaceName, podName, containerName}, "/")
}

// AddRandomDuration adds between min and max seconds to duration
func AddRandomDuration(min, max int, duration time.Duration) time.Duration {
	// we don't initialize the seed, so we will get the same sequence of random numbers every time
	randomDuration := time.Duration(rand.Intn(max+1-min)+min) * time.Second
	return randomDuration + duration
}

func Atoi(s string) int {
	i, err := strconv.Atoi(s)
	if err != nil {
		return 0
	}
	return i
}

func GetLabels(watchedContainer *WatchedContainerData, stripContainer bool) map[string]string {
	labels := watchedContainer.InstanceID.GetLabels()
	for i := range labels {
		if labels[i] == "" {
			delete(labels, i)
		} else if stripContainer && i == instanceidhandler2.ContainerNameMetadataKey {
			delete(labels, i)
		} else {
			if i == instanceidhandler2.KindMetadataKey {
				labels[i] = wlid.GetKindFromWlid(watchedContainer.Wlid)
			} else if i == instanceidhandler2.NameMetadataKey {
				labels[i] = wlid.GetNameFromWlid(watchedContainer.Wlid)
			}
			errs := validation.IsValidLabelValue(labels[i])
			if len(errs) != 0 {
				logger.L().Debug("label is not valid", helpers.String("label", labels[i]))
				for j := range errs {
					logger.L().Debug("label err description", helpers.String("Err: ", errs[j]))
				}
				delete(labels, i)
			}
		}
	}
	return labels
}

func GetApplicationProfileContainer(profile *v1beta1.ApplicationProfile, containerType ContainerType, containerIndex int) *v1beta1.ApplicationProfileContainer {
	if profile == nil {
		return nil
	}
	switch containerType {
	case Container:
		if len(profile.Spec.Containers) > containerIndex {
			return &profile.Spec.Containers[containerIndex]
		}
	case InitContainer:
		if len(profile.Spec.InitContainers) > containerIndex {
			return &profile.Spec.InitContainers[containerIndex]
		}
	}
	return nil
}

func InsertApplicationProfileContainer(profile *v1beta1.ApplicationProfile, containerType ContainerType, containerIndex int, profileContainer *v1beta1.ApplicationProfileContainer) {
	switch containerType {
	case Container:
		if len(profile.Spec.Containers) <= containerIndex {
			profile.Spec.Containers = append(profile.Spec.Containers, make([]v1beta1.ApplicationProfileContainer, containerIndex-len(profile.Spec.Containers)+1)...)
		}
		profile.Spec.Containers[containerIndex] = *profileContainer
	case InitContainer:
		if len(profile.Spec.InitContainers) <= containerIndex {
			profile.Spec.InitContainers = append(profile.Spec.InitContainers, make([]v1beta1.ApplicationProfileContainer, containerIndex-len(profile.Spec.InitContainers)+1)...)
		}
		profile.Spec.InitContainers[containerIndex] = *profileContainer
	}
}<|MERGE_RESOLUTION|>--- conflicted
+++ resolved
@@ -38,37 +38,20 @@
 )
 
 type WatchedContainerData struct {
-<<<<<<< HEAD
+	RelevantSyftFilesByIdentifier map[string]bool
 	ContainerID                   string
+	ContainerIndex                int
+	ContainerType                 ContainerType
 	ImageID                       string
 	ImageTag                      string
 	InitialDelayExpired           bool
 	InstanceID                    instanceidhandler.IInstanceID
 	K8sContainerID                string
-	RelevantSyftFilesByIdentifier map[string]bool
 	SBOMResourceVersion           int
 	SyncChannel                   chan error
 	UpdateDataTicker              *time.Ticker
 	Wlid                          string
 	NsMntId                       uint64
-=======
-	ContainerID                              string
-	ContainerIndex                           int
-	ContainerType                            ContainerType
-	FilteredSpdxData                         *v1beta1.SBOMSPDXv2p3Filtered
-	ImageID                                  string
-	ImageTag                                 string
-	InitialDelayExpired                      bool
-	InstanceID                               instanceidhandler.IInstanceID
-	K8sContainerID                           string
-	RelevantRealtimeFilesByPackageSourceInfo map[string]*PackageSourceInfoData
-	RelevantRealtimeFilesBySPDXIdentifier    map[v1beta1.ElementID]bool
-	SBOMResourceVersion                      int
-	SyncChannel                              chan error
-	UpdateDataTicker                         *time.Ticker
-	Wlid                                     string
-	NsMntId                                  uint64
->>>>>>> f36051a1
 }
 
 func Between(value string, a string, b string) string {
