package config

import (
	"path"
	"sniffer/pkg/utils"
)

type ConfigDataFalcoMock struct {
}

func CreateFalcoMockConfigData() *ConfigDataFalcoMock {
	return &ConfigDataFalcoMock{}
}

func (c *ConfigDataFalcoMock) IsFalcoEbpfEngine() bool {
	return true
}

func (c *ConfigDataFalcoMock) GetFalcoSyscallFilter() []string {
	return []string{"open", "openat", "execve", "execveat"}
}

func (c *ConfigDataFalcoMock) GetFalcoKernelObjPath() string {
	return path.Join(utils.CurrentDir(), "..", "testdata", "mock_falco_ebpf_engine", "kernel_obj_mock.o")
}

func (c *ConfigDataFalcoMock) GetEbpfEngineLoaderPath() string {
<<<<<<< HEAD
	return path.Join(currentDir(), "..", "testdata", "mock_falco_ebpf_engine", "userspace_app_mock")
}

func (c *ConfigDataFalcoMock) GetUpdateDataPeriod() int {
	return 120
}

func (c *ConfigDataFalcoMock) GetSniffingMaxTimes() int {
	return 60 * 60
}

func (c *ConfigDataFalcoMock) IsRelevantCVEServiceEnabled() bool {
	return true
}

func (c *ConfigDataFalcoMock) GetNodeName() string {
	return "minikube"
}

func (c *ConfigDataFalcoMock) GetClusterName() string {
	return "test"
}

func (c *ConfigDataFalcoMock) GetStorageURL() string {
	return "blabla"
}

func currentDir() string {
	_, filename, _, _ := runtime.Caller(1)

	return filepath.Dir(filename)
=======
	return path.Join(utils.CurrentDir(), "..", "testdata", "mock_falco_ebpf_engine", "userspace_app_mock")
>>>>>>> e1c50ee8
}<|MERGE_RESOLUTION|>--- conflicted
+++ resolved
@@ -2,6 +2,8 @@
 
 import (
 	"path"
+	"path/filepath"
+	"runtime"
 	"sniffer/pkg/utils"
 )
 
@@ -25,7 +27,6 @@
 }
 
 func (c *ConfigDataFalcoMock) GetEbpfEngineLoaderPath() string {
-<<<<<<< HEAD
 	return path.Join(currentDir(), "..", "testdata", "mock_falco_ebpf_engine", "userspace_app_mock")
 }
 
@@ -57,7 +58,4 @@
 	_, filename, _, _ := runtime.Caller(1)
 
 	return filepath.Dir(filename)
-=======
-	return path.Join(utils.CurrentDir(), "..", "testdata", "mock_falco_ebpf_engine", "userspace_app_mock")
->>>>>>> e1c50ee8
 }