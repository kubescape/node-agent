package config

import (
	"os"
	"time"
)

var falcoSyscallFilter []string

const (
	SnifferServiceRelevantCVEs = "relevantCVEs"
	nodeNameEnvVar             = "NODE_NAME"
	myNamespaceEnvVar          = "MY_NAMESPCAE"
	myContainerNameEnvVar      = "MY_CONTAINER_NAME"
)

// all the struct and arguments names must be visible outside from the package since the json parser package need to parse them

type FalcoEbpfEngineData struct {
	KernelObjPath        string `json:"kernelObjPath"`
	EbpfEngineLoaderPath string `json:"ebpfEngineLoaderPath"`
}

type NodeData struct {
	Name string `json:"name"`
}

type SnifferServices struct {
	Name string `json:"name"`
}

type DB struct {
	UpdateDataPeriod int `json:"updateDataPeriod"`
}

type SnifferData struct {
	FeatureList     []SnifferServices `json:"services"`
	SniffingMaxTime int               `json:"maxSniffingTimePerContainer"`
}

type ConfigData struct {
	FalcoEbpfEngineData `json:"falcoEbpfEngine"`
	NodeData            `json:"node"`
	ClusterName         string `json:"clusterName"`
<<<<<<< HEAD
	myNamespace         string `json:"namespace"`
	myContainerName     string `json:"clusterName"`
=======
	SnifferData         `json:"sniffer"`
	DB                  `json:"db"`
>>>>>>> 99c6983d
}

func CreateConfigData() *ConfigData {
	return &ConfigData{}
}

func (c *ConfigData) IsFalcoEbpfEngine() bool {
	return c.FalcoEbpfEngineData.EbpfEngineLoaderPath != "" && c.FalcoEbpfEngineData.KernelObjPath != ""
}

func (c *ConfigData) setFalcoSyscallFilter() {
	if c.IsFalcoEbpfEngine() {
		for i := range c.FeatureList {
			if c.FeatureList[i].Name == SnifferServiceRelevantCVEs {
				falcoSyscallFilter = append(falcoSyscallFilter, []string{"open", "openat", "execve", "execveat"}...)
			}
		}
	}
}

func (c *ConfigData) GetFalcoSyscallFilter() []string {
	if len(falcoSyscallFilter) == 0 {
		c.setFalcoSyscallFilter()
	}
	return falcoSyscallFilter
}

func (c *ConfigData) GetFalcoKernelObjPath() string {
	return c.FalcoEbpfEngineData.KernelObjPath
}

func (c *ConfigData) GetEbpfEngineLoaderPath() string {
	return c.FalcoEbpfEngineData.EbpfEngineLoaderPath
}

func (c *ConfigData) GetUpdateDataPeriod() time.Duration {
	return time.Duration(c.DB.UpdateDataPeriod) * time.Second
}

func (c *ConfigData) GetSniffingMaxTimes() time.Duration {
	return time.Duration(c.SnifferData.SniffingMaxTime) * time.Minute
}

func (c *ConfigData) IsRelevantCVEServiceEnabled() bool {
	for i := range c.FeatureList {
		if c.FeatureList[i].Name == SnifferServiceRelevantCVEs {
			return true
		}
	}
	return false
}

func (c *ConfigData) GetNodeName() string {
	return c.NodeData.Name
}

func (c *ConfigData) GetClusterName() string {
	return c.ClusterName
}

func (c *ConfigData) SetNodeName() {
	nodeName, exist := os.LookupEnv(nodeNameEnvVar)
	if exist {
		c.NodeData.Name = nodeName
	}
}

func (c *ConfigData) SetMyNamespace() {
	myNamespace, exist := os.LookupEnv(myNamespaceEnvVar)
	if exist {
		c.myNamespace = myNamespace
	}
}

func (c *ConfigData) SetMyContainerName() {
	myContainerName, exist := os.LookupEnv(myContainerNameEnvVar)
	if exist {
		c.myContainerName = myContainerName
	}
}

func (c *ConfigData) GetMyNamespace() string {
	return c.myNamespace
}

func (c *ConfigData) GetMyContainerName() string {
	return c.myContainerName
}<|MERGE_RESOLUTION|>--- conflicted
+++ resolved
@@ -42,13 +42,8 @@
 	FalcoEbpfEngineData `json:"falcoEbpfEngine"`
 	NodeData            `json:"node"`
 	ClusterName         string `json:"clusterName"`
-<<<<<<< HEAD
-	myNamespace         string `json:"namespace"`
-	myContainerName     string `json:"clusterName"`
-=======
-	SnifferData         `json:"sniffer"`
-	DB                  `json:"db"`
->>>>>>> 99c6983d
+	MyNamespace         string `json:"namespace"`
+	MyContainerName     string `json:"containerName"`
 }
 
 func CreateConfigData() *ConfigData {
