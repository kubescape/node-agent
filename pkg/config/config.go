package config

import (
	"os"
	"slices"
	"strings"
	"time"

	"github.com/kubescape/node-agent/pkg/exporters"
	"github.com/kubescape/node-agent/pkg/rulemanager/v1/rulecooldown"
	"github.com/spf13/viper"
)

const NodeNameEnvVar = "NODE_NAME"
const PodNameEnvVar = "POD_NAME"
const NamespaceEnvVar = "NAMESPACE_NAME"

type Config struct {
<<<<<<< HEAD
	Exporters                exporters.ExportersConfig       `mapstructure:"exporters"`
	InitialDelay             time.Duration                   `mapstructure:"initialDelay"`
	MaxSniffingTime          time.Duration                   `mapstructure:"maxSniffingTimePerContainer"`
	UpdateDataPeriod         time.Duration                   `mapstructure:"updateDataPeriod"`
	MaxDelaySeconds          int                             `mapstructure:"maxDelaySeconds"`
	MaxJitterPercentage      int                             `mapstructure:"maxJitterPercentage"`
	MaxImageSize             int64                           `mapstructure:"maxImageSize"`
	MaxSBOMSize              int                             `mapstructure:"maxSBOMSize"`
	MaxTsProfileSize         int64                           `mapstructure:"maxTsProfileSize"`
	EnableFullPathTracing    bool                            `mapstructure:"fullPathTracingEnabled"`
	EnableApplicationProfile bool                            `mapstructure:"applicationProfileServiceEnabled"`
	EnableMalwareDetection   bool                            `mapstructure:"malwareDetectionEnabled"`
	EnablePrometheusExporter bool                            `mapstructure:"prometheusExporterEnabled"`
	EnableRuntimeDetection   bool                            `mapstructure:"runtimeDetectionEnabled"`
	EnableHttpDetection      bool                            `mapstructure:"httpDetectionEnabled"`
	EnableNetworkTracing     bool                            `mapstructure:"networkServiceEnabled"`
	EnableNetworkStreaming   bool                            `mapstructure:"networkStreamingEnabled"`
	EnableNodeProfile        bool                            `mapstructure:"nodeProfileServiceEnabled"`
	EnableHostMalwareSensor  bool                            `mapstructure:"hostMalwareSensorEnabled"`
	EnableHostNetworkSensor  bool                            `mapstructure:"hostNetworkSensorEnabled"`
	NodeProfileInterval      time.Duration                   `mapstructure:"nodeProfileInterval"`
	EnableSeccomp            bool                            `mapstructure:"seccompServiceEnabled"`
	ExcludeLabels            map[string]string               `mapstructure:"excludeLabels"`
	ExcludeNamespaces        []string                        `mapstructure:"excludeNamespaces"`
	IncludeNamespaces        []string                        `mapstructure:"includeNamespaces"`
	EnableSbomGeneration     bool                            `mapstructure:"sbomGenerationEnabled"`
	EnableEmbeddedSboms      bool                            `mapstructure:"enableEmbeddedSBOMs"`
	NamespaceName            string                          `mapstructure:"namespaceName"`
	NodeName                 string                          `mapstructure:"nodeName"`
	PodName                  string                          `mapstructure:"podName"`
	KubernetesMode           bool                            `mapstructure:"kubernetesMode"`
	NetworkStreamingInterval time.Duration                   `mapstructure:"networkStreamingInterval"`
	WorkerPoolSize           int                             `mapstructure:"workerPoolSize"`
	TestMode                 bool                            `mapstructure:"testMode"`
	ExcludeJsonPaths         []string                        `mapstructure:"excludeJsonPaths"`
	ProfilesCacheRefreshRate time.Duration                   `mapstructure:"profilesCacheRefreshRate"`
	RuleCoolDown             rulecooldown.RuleCooldownConfig `mapstructure:"ruleCooldown"`
=======
	Exporters                      exporters.ExportersConfig       `mapstructure:"exporters"`
	InitialDelay                   time.Duration                   `mapstructure:"initialDelay"`
	MaxSniffingTime                time.Duration                   `mapstructure:"maxSniffingTimePerContainer"`
	UpdateDataPeriod               time.Duration                   `mapstructure:"updateDataPeriod"`
	MaxDelaySeconds                int                             `mapstructure:"maxDelaySeconds"`
	MaxJitterPercentage            int                             `mapstructure:"maxJitterPercentage"`
	MaxImageSize                   int64                           `mapstructure:"maxImageSize"`
	MaxSBOMSize                    int                             `mapstructure:"maxSBOMSize"`
	EnableFullPathTracing          bool                            `mapstructure:"fullPathTracingEnabled"`
	EnableApplicationProfile       bool                            `mapstructure:"applicationProfileServiceEnabled"`
	EnableMalwareDetection         bool                            `mapstructure:"malwareDetectionEnabled"`
	EnablePartialProfileGeneration bool                            `mapstructure:"partialProfileGenerationEnabled"`
	EnablePrometheusExporter       bool                            `mapstructure:"prometheusExporterEnabled"`
	EnableRuntimeDetection         bool                            `mapstructure:"runtimeDetectionEnabled"`
	EnableHttpDetection            bool                            `mapstructure:"httpDetectionEnabled"`
	EnableNetworkTracing           bool                            `mapstructure:"networkServiceEnabled"`
	EnableNetworkStreaming         bool                            `mapstructure:"networkStreamingEnabled"`
	EnableNodeProfile              bool                            `mapstructure:"nodeProfileServiceEnabled"`
	EnableHostMalwareSensor        bool                            `mapstructure:"hostMalwareSensorEnabled"`
	EnableHostNetworkSensor        bool                            `mapstructure:"hostNetworkSensorEnabled"`
	NodeProfileInterval            time.Duration                   `mapstructure:"nodeProfileInterval"`
	EnableSeccomp                  bool                            `mapstructure:"seccompServiceEnabled"`
	ExcludeLabels                  map[string]string               `mapstructure:"excludeLabels"`
	ExcludeNamespaces              []string                        `mapstructure:"excludeNamespaces"`
	IncludeNamespaces              []string                        `mapstructure:"includeNamespaces"`
	EnableSbomGeneration           bool                            `mapstructure:"sbomGenerationEnabled"`
	EnableEmbeddedSboms            bool                            `mapstructure:"enableEmbeddedSBOMs"`
	NamespaceName                  string                          `mapstructure:"namespaceName"`
	NodeName                       string                          `mapstructure:"nodeName"`
	PodName                        string                          `mapstructure:"podName"`
	KubernetesMode                 bool                            `mapstructure:"kubernetesMode"`
	NetworkStreamingInterval       time.Duration                   `mapstructure:"networkStreamingInterval"`
	WorkerPoolSize                 int                             `mapstructure:"workerPoolSize"`
	TestMode                       bool                            `mapstructure:"testMode"`
	ExcludeJsonPaths               []string                        `mapstructure:"excludeJsonPaths"`
	ProfilesCacheRefreshRate       time.Duration                   `mapstructure:"profilesCacheRefreshRate"`
	RuleCoolDown                   rulecooldown.RuleCooldownConfig `mapstructure:"ruleCooldown"`
>>>>>>> c0625011
}

// LoadConfig reads configuration from file or environment variables.
func LoadConfig(path string) (Config, error) {
	viper.AddConfigPath(path)
	viper.SetConfigName("config")
	viper.SetConfigType("json")

	viper.SetDefault("fullPathTracingEnabled", true)
	viper.SetDefault("initialDelay", 2*time.Minute)
	viper.SetDefault("nodeProfileInterval", 10*time.Minute)
	viper.SetDefault("maxDelaySeconds", 30)
	viper.SetDefault("maxJitterPercentage", 5)
	viper.SetDefault("maxImageSize", 5*1024*1024*1024)
	viper.SetDefault("maxSBOMSize", 20*1024*1024)
	viper.SetDefault("maxTsProfileSize", 2*1024*1024)
	viper.SetDefault("namespaceName", os.Getenv(NamespaceEnvVar))
	viper.SetDefault("nodeName", os.Getenv(NodeNameEnvVar))
	viper.SetDefault("podName", os.Getenv(PodNameEnvVar))
	viper.SetDefault("hostMalwareSensorEnabled", false)
	viper.SetDefault("hostNetworkSensorEnabled", false)
	viper.SetDefault("networkStreamingEnabled", false)
	viper.SetDefault("kubernetesMode", true)
	viper.SetDefault("networkStreamingInterval", 2*time.Minute)
	viper.SetDefault("workerPoolSize", 10)
	viper.SetDefault("testMode", false)
	viper.SetDefault("enableEmbeddedSBOMs", false)
	viper.SetDefault("profilesCacheRefreshRate", 1*time.Minute)
	viper.SetDefault("ruleCooldown.ruleCooldownDuration", 1*time.Hour)
	viper.SetDefault("ruleCooldown.ruleCooldownAfterCount", 1)
	viper.SetDefault("ruleCooldown.ruleCooldownOnProfileFailure", true)
	viper.SetDefault("ruleCooldown.ruleCooldownMaxSize", 10000)
	viper.SetDefault("partialProfileGenerationEnabled", true)
	viper.AutomaticEnv()

	err := viper.ReadInConfig()
	if err != nil {
		return Config{}, err
	}

	var config Config
	err = viper.Unmarshal(&config)
	return config, err
}

func (c *Config) IgnoreContainer(ns, podName string, labels map[string]string) bool {
	// do not trace any of our pods
	if ns == c.NamespaceName {
		return true
	}
	// do not trace the node-agent pods if MULTIPLY is set
	if m := os.Getenv("MULTIPLY"); m == "true" {
		if strings.HasPrefix(podName, "node-agent") {
			return true
		}
	}
	// check if config excludes the namespace
	if c.SkipNamespace(ns) {
		return true
	}
	// check if config excludes the pod labels
	for k, v := range c.ExcludeLabels {
		if labelValue, ok := labels[k]; ok {
			if strings.EqualFold(labelValue, v) {
				return true
			}
		}
	}
	return false
}

func (c *Config) SkipNamespace(ns string) bool {
	if includeNamespaces := c.IncludeNamespaces; len(includeNamespaces) > 0 {
		if !slices.Contains(includeNamespaces, ns) {
			// skip ns not in IncludeNamespaces
			return true
		}
	} else if excludeNamespaces := c.ExcludeNamespaces; len(excludeNamespaces) > 0 {
		if slices.Contains(excludeNamespaces, ns) {
			// skip ns in ExcludeNamespaces
			return true
		}
	}
	return false
}<|MERGE_RESOLUTION|>--- conflicted
+++ resolved
@@ -16,45 +16,6 @@
 const NamespaceEnvVar = "NAMESPACE_NAME"
 
 type Config struct {
-<<<<<<< HEAD
-	Exporters                exporters.ExportersConfig       `mapstructure:"exporters"`
-	InitialDelay             time.Duration                   `mapstructure:"initialDelay"`
-	MaxSniffingTime          time.Duration                   `mapstructure:"maxSniffingTimePerContainer"`
-	UpdateDataPeriod         time.Duration                   `mapstructure:"updateDataPeriod"`
-	MaxDelaySeconds          int                             `mapstructure:"maxDelaySeconds"`
-	MaxJitterPercentage      int                             `mapstructure:"maxJitterPercentage"`
-	MaxImageSize             int64                           `mapstructure:"maxImageSize"`
-	MaxSBOMSize              int                             `mapstructure:"maxSBOMSize"`
-	MaxTsProfileSize         int64                           `mapstructure:"maxTsProfileSize"`
-	EnableFullPathTracing    bool                            `mapstructure:"fullPathTracingEnabled"`
-	EnableApplicationProfile bool                            `mapstructure:"applicationProfileServiceEnabled"`
-	EnableMalwareDetection   bool                            `mapstructure:"malwareDetectionEnabled"`
-	EnablePrometheusExporter bool                            `mapstructure:"prometheusExporterEnabled"`
-	EnableRuntimeDetection   bool                            `mapstructure:"runtimeDetectionEnabled"`
-	EnableHttpDetection      bool                            `mapstructure:"httpDetectionEnabled"`
-	EnableNetworkTracing     bool                            `mapstructure:"networkServiceEnabled"`
-	EnableNetworkStreaming   bool                            `mapstructure:"networkStreamingEnabled"`
-	EnableNodeProfile        bool                            `mapstructure:"nodeProfileServiceEnabled"`
-	EnableHostMalwareSensor  bool                            `mapstructure:"hostMalwareSensorEnabled"`
-	EnableHostNetworkSensor  bool                            `mapstructure:"hostNetworkSensorEnabled"`
-	NodeProfileInterval      time.Duration                   `mapstructure:"nodeProfileInterval"`
-	EnableSeccomp            bool                            `mapstructure:"seccompServiceEnabled"`
-	ExcludeLabels            map[string]string               `mapstructure:"excludeLabels"`
-	ExcludeNamespaces        []string                        `mapstructure:"excludeNamespaces"`
-	IncludeNamespaces        []string                        `mapstructure:"includeNamespaces"`
-	EnableSbomGeneration     bool                            `mapstructure:"sbomGenerationEnabled"`
-	EnableEmbeddedSboms      bool                            `mapstructure:"enableEmbeddedSBOMs"`
-	NamespaceName            string                          `mapstructure:"namespaceName"`
-	NodeName                 string                          `mapstructure:"nodeName"`
-	PodName                  string                          `mapstructure:"podName"`
-	KubernetesMode           bool                            `mapstructure:"kubernetesMode"`
-	NetworkStreamingInterval time.Duration                   `mapstructure:"networkStreamingInterval"`
-	WorkerPoolSize           int                             `mapstructure:"workerPoolSize"`
-	TestMode                 bool                            `mapstructure:"testMode"`
-	ExcludeJsonPaths         []string                        `mapstructure:"excludeJsonPaths"`
-	ProfilesCacheRefreshRate time.Duration                   `mapstructure:"profilesCacheRefreshRate"`
-	RuleCoolDown             rulecooldown.RuleCooldownConfig `mapstructure:"ruleCooldown"`
-=======
 	Exporters                      exporters.ExportersConfig       `mapstructure:"exporters"`
 	InitialDelay                   time.Duration                   `mapstructure:"initialDelay"`
 	MaxSniffingTime                time.Duration                   `mapstructure:"maxSniffingTimePerContainer"`
@@ -63,10 +24,10 @@
 	MaxJitterPercentage            int                             `mapstructure:"maxJitterPercentage"`
 	MaxImageSize                   int64                           `mapstructure:"maxImageSize"`
 	MaxSBOMSize                    int                             `mapstructure:"maxSBOMSize"`
+	MaxTsProfileSize               int64                           `mapstructure:"maxTsProfileSize"`
 	EnableFullPathTracing          bool                            `mapstructure:"fullPathTracingEnabled"`
 	EnableApplicationProfile       bool                            `mapstructure:"applicationProfileServiceEnabled"`
 	EnableMalwareDetection         bool                            `mapstructure:"malwareDetectionEnabled"`
-	EnablePartialProfileGeneration bool                            `mapstructure:"partialProfileGenerationEnabled"`
 	EnablePrometheusExporter       bool                            `mapstructure:"prometheusExporterEnabled"`
 	EnableRuntimeDetection         bool                            `mapstructure:"runtimeDetectionEnabled"`
 	EnableHttpDetection            bool                            `mapstructure:"httpDetectionEnabled"`
@@ -92,7 +53,7 @@
 	ExcludeJsonPaths               []string                        `mapstructure:"excludeJsonPaths"`
 	ProfilesCacheRefreshRate       time.Duration                   `mapstructure:"profilesCacheRefreshRate"`
 	RuleCoolDown                   rulecooldown.RuleCooldownConfig `mapstructure:"ruleCooldown"`
->>>>>>> c0625011
+	EnablePartialProfileGeneration bool                            `mapstructure:"partialProfileGenerationEnabled"`
 }
 
 // LoadConfig reads configuration from file or environment variables.
