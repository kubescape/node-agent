--- conflicted
+++ resolved
@@ -63,7 +63,7 @@
 	ProcfsScanInterval             time.Duration                            `mapstructure:"procfsScanInterval"`
 	OrderedEventQueue              containerwatcher.OrderedEventQueueConfig `mapstructure:"orderedEventQueue"`
 	ExitCleanup                    processtreecreator.ExitCleanupConfig     `mapstructure:"exitCleanup"`
-	CelConfigCache                 cache.FunctionCacheConfig       `mapstructure:"celConfigCache"`
+	CelConfigCache                 cache.FunctionCacheConfig                `mapstructure:"celConfigCache"`
 }
 
 // LoadConfig reads configuration from file or environment variables.
@@ -100,15 +100,6 @@
 	viper.SetDefault("ruleCooldown::ruleCooldownMaxSize", 10000)
 	viper.SetDefault("partialProfileGenerationEnabled", true)
 	viper.SetDefault("procfsScanInterval", 30*time.Second)
-<<<<<<< HEAD
-	viper.SetDefault("orderedEventQueue.size", 100000)
-	viper.SetDefault("orderedEventQueue.collectionDelay", 50*time.Millisecond)
-	viper.SetDefault("exitCleanup.maxPendingExits", 1000)
-	viper.SetDefault("exitCleanup.cleanupInterval", 30*time.Second)
-	viper.SetDefault("exitCleanup.cleanupDelay", 5*time.Minute)
-	viper.SetDefault("celConfigCache.maxSize", 1000)
-	viper.SetDefault("celConfigCache.ttl", 1*time.Second)
-=======
 	viper.SetDefault("orderedEventQueue::size", 100000)
 	viper.SetDefault("orderedEventQueue::collectionDelay", 50*time.Millisecond)
 	viper.SetDefault("exitCleanup::maxPendingExits", 1000)
@@ -116,7 +107,9 @@
 	viper.SetDefault("exitCleanup::cleanupDelay", 5*time.Minute)
 	viper.SetDefault("workerChannelSize", 750000)
 	viper.SetDefault("blockEvents", false)
->>>>>>> 2d38d5d8
+	viper.SetDefault("celConfigCache::maxSize", 1000)
+	viper.SetDefault("celConfigCache::ttl", 1*time.Second)
+
 	viper.AutomaticEnv()
 
 	err := viper.ReadInConfig()
