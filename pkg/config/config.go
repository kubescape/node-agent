--- conflicted
+++ resolved
@@ -42,11 +42,8 @@
 	NodeName                 string                    `mapstructure:"nodeName"`
 	PodName                  string                    `mapstructure:"podName"`
 	KubernetesMode           bool                      `mapstructure:"kubernetesMode"`
-<<<<<<< HEAD
 	NetworkStreamingInterval time.Duration             `mapstructure:"networkStreamingInterval"`
-=======
 	WorkerPoolSize           int                       `mapstructure:"workerPoolSize"`
->>>>>>> 45ce3479
 }
 
 // LoadConfig reads configuration from file or environment variables.
@@ -69,11 +66,8 @@
 	viper.SetDefault("hostNetworkSensorEnabled", false)
 	viper.SetDefault("networkStreamingEnabled", false)
 	viper.SetDefault("kubernetesMode", true)
-<<<<<<< HEAD
 	viper.SetDefault("networkStreamingInterval", 2*time.Minute)
-=======
 	viper.SetDefault("workerPoolSize", 10)
->>>>>>> 45ce3479
 
 	viper.AutomaticEnv()
 
