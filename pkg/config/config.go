--- conflicted
+++ resolved
@@ -64,10 +64,8 @@
 	ProcfsPidScanInterval          time.Duration                            `mapstructure:"procfsPidScanInterval"`
 	OrderedEventQueue              containerwatcher.OrderedEventQueueConfig `mapstructure:"orderedEventQueue"`
 	ExitCleanup                    processtreecreator.ExitCleanupConfig     `mapstructure:"exitCleanup"`
-<<<<<<< HEAD
 	CelConfigCache                 cache.FunctionCacheConfig                `mapstructure:"celConfigCache"`
 	IgnoreRuleBindings             bool                                     `mapstructure:"ignoreRuleBindings"`
-=======
 	DNSCacheSize                   int                                      `mapstructure:"dnsCacheSize"`
 	DCapSys                        bool                                     `mapstructure:"dCapSys"`
 	DDns                           bool                                     `mapstructure:"dDns"`
@@ -85,7 +83,6 @@
 	DSsh                           bool                                     `mapstructure:"dSsh"`
 	DSymlink                       bool                                     `mapstructure:"dSymlink"`
 	DTop                           bool                                     `mapstructure:"dTop"`
->>>>>>> 078b6a8b
 }
 
 // LoadConfig reads configuration from file or environment variables.
@@ -130,14 +127,11 @@
 	viper.SetDefault("exitCleanup::cleanupDelay", 5*time.Minute)
 	viper.SetDefault("workerChannelSize", 750000)
 	viper.SetDefault("blockEvents", false)
-<<<<<<< HEAD
 	viper.SetDefault("celConfigCache::maxSize", 100000)
 	viper.SetDefault("celConfigCache::ttl", 1*time.Minute)
 	viper.SetDefault("ignoreRuleBindings", false)
 	
-=======
 	viper.SetDefault("dnsCacheSize", 50000)
->>>>>>> 078b6a8b
 	viper.AutomaticEnv()
 
 	err := viper.ReadInConfig()
