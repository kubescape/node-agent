--- conflicted
+++ resolved
@@ -19,7 +19,6 @@
 const NamespaceEnvVar = "NAMESPACE_NAME"
 
 type Config struct {
-<<<<<<< HEAD
 	Exporters                      exporters.ExportersConfig            `mapstructure:"exporters"`
 	InitialDelay                   time.Duration                        `mapstructure:"initialDelay"`
 	MaxSniffingTime                time.Duration                        `mapstructure:"maxSniffingTimePerContainer"`
@@ -40,9 +39,10 @@
 	EnableNodeProfile              bool                                 `mapstructure:"nodeProfileServiceEnabled"`
 	EnableHostMalwareSensor        bool                                 `mapstructure:"hostMalwareSensorEnabled"`
 	EnableHostNetworkSensor        bool                                 `mapstructure:"hostNetworkSensorEnabled"`
+	EnableFIM                      bool                                 `mapstructure:"fimEnabled"`
 	NodeProfileInterval            time.Duration                        `mapstructure:"nodeProfileInterval"`
 	EnableSeccomp                  bool                                 `mapstructure:"seccompServiceEnabled"`
-	ExcludeLabels                  map[string]string                    `mapstructure:"excludeLabels"`
+	ExcludeLabels                  map[string][]string                  `mapstructure:"excludeLabels"`
 	ExcludeNamespaces              []string                             `mapstructure:"excludeNamespaces"`
 	IncludeNamespaces              []string                             `mapstructure:"includeNamespaces"`
 	EnableSbomGeneration           bool                                 `mapstructure:"sbomGenerationEnabled"`
@@ -84,71 +84,7 @@
 	DSsh                           bool                                 `mapstructure:"dSsh"`
 	DSymlink                       bool                                 `mapstructure:"dSymlink"`
 	DTop                           bool                                 `mapstructure:"dTop"`
-=======
-	Exporters                      exporters.ExportersConfig                `mapstructure:"exporters"`
-	InitialDelay                   time.Duration                            `mapstructure:"initialDelay"`
-	MaxSniffingTime                time.Duration                            `mapstructure:"maxSniffingTimePerContainer"`
-	UpdateDataPeriod               time.Duration                            `mapstructure:"updateDataPeriod"`
-	MaxDelaySeconds                int                                      `mapstructure:"maxDelaySeconds"`
-	MaxJitterPercentage            int                                      `mapstructure:"maxJitterPercentage"`
-	MaxImageSize                   int64                                    `mapstructure:"maxImageSize"`
-	MaxSBOMSize                    int                                      `mapstructure:"maxSBOMSize"`
-	MaxTsProfileSize               int64                                    `mapstructure:"maxTsProfileSize"`
-	EnableFullPathTracing          bool                                     `mapstructure:"fullPathTracingEnabled"`
-	EnableApplicationProfile       bool                                     `mapstructure:"applicationProfileServiceEnabled"`
-	EnableMalwareDetection         bool                                     `mapstructure:"malwareDetectionEnabled"`
-	EnablePrometheusExporter       bool                                     `mapstructure:"prometheusExporterEnabled"`
-	EnableRuntimeDetection         bool                                     `mapstructure:"runtimeDetectionEnabled"`
-	EnableHttpDetection            bool                                     `mapstructure:"httpDetectionEnabled"`
-	EnableNetworkTracing           bool                                     `mapstructure:"networkServiceEnabled"`
-	EnableNetworkStreaming         bool                                     `mapstructure:"networkStreamingEnabled"`
-	EnableNodeProfile              bool                                     `mapstructure:"nodeProfileServiceEnabled"`
-	EnableHostMalwareSensor        bool                                     `mapstructure:"hostMalwareSensorEnabled"`
-	EnableHostNetworkSensor        bool                                     `mapstructure:"hostNetworkSensorEnabled"`
-	EnableFIM                      bool                                     `mapstructure:"fimEnabled"`
-	NodeProfileInterval            time.Duration                            `mapstructure:"nodeProfileInterval"`
-	EnableSeccomp                  bool                                     `mapstructure:"seccompServiceEnabled"`
-	ExcludeLabels                  map[string][]string                      `mapstructure:"excludeLabels"`
-	ExcludeNamespaces              []string                                 `mapstructure:"excludeNamespaces"`
-	IncludeNamespaces              []string                                 `mapstructure:"includeNamespaces"`
-	EnableSbomGeneration           bool                                     `mapstructure:"sbomGenerationEnabled"`
-	EnableEmbeddedSboms            bool                                     `mapstructure:"enableEmbeddedSBOMs"`
-	NamespaceName                  string                                   `mapstructure:"namespaceName"`
-	NodeName                       string                                   `mapstructure:"nodeName"`
-	PodName                        string                                   `mapstructure:"podName"`
-	KubernetesMode                 bool                                     `mapstructure:"kubernetesMode"`
-	NetworkStreamingInterval       time.Duration                            `mapstructure:"networkStreamingInterval"`
-	WorkerPoolSize                 int                                      `mapstructure:"workerPoolSize"`
-	WorkerChannelSize              int                                      `mapstructure:"workerChannelSize"`
-	BlockEvents                    bool                                     `mapstructure:"blockEvents"`
-	EventBatchSize                 int                                      `mapstructure:"eventBatchSize"`
-	TestMode                       bool                                     `mapstructure:"testMode"`
-	ExcludeJsonPaths               []string                                 `mapstructure:"excludeJsonPaths"`
-	ProfilesCacheRefreshRate       time.Duration                            `mapstructure:"profilesCacheRefreshRate"`
-	RuleCoolDown                   rulecooldown.RuleCooldownConfig          `mapstructure:"ruleCooldown"`
-	EnablePartialProfileGeneration bool                                     `mapstructure:"partialProfileGenerationEnabled"`
-	ProcfsScanInterval             time.Duration                            `mapstructure:"procfsScanInterval"`
-	ProcfsPidScanInterval          time.Duration                            `mapstructure:"procfsPidScanInterval"`
-	OrderedEventQueue              containerwatcher.OrderedEventQueueConfig `mapstructure:"orderedEventQueue"`
-	ExitCleanup                    processtreecreator.ExitCleanupConfig     `mapstructure:"exitCleanup"`
-	DNSCacheSize                   int                                      `mapstructure:"dnsCacheSize"`
-	DCapSys                        bool                                     `mapstructure:"dCapSys"`
-	DDns                           bool                                     `mapstructure:"dDns"`
-	DExec                          bool                                     `mapstructure:"dExec"`
-	DExit                          bool                                     `mapstructure:"dExit"`
-	DFork                          bool                                     `mapstructure:"dFork"`
-	DHardlink                      bool                                     `mapstructure:"dHardlink"`
-	DHttp                          bool                                     `mapstructure:"dHttp"`
-	DIouring                       bool                                     `mapstructure:"dIouring"`
-	DNetwork                       bool                                     `mapstructure:"dNetwork"`
-	DOpen                          bool                                     `mapstructure:"dOpen"`
-	DPtrace                        bool                                     `mapstructure:"dPtrace"`
-	DRandomx                       bool                                     `mapstructure:"dRandomx"`
-	DSeccomp                       bool                                     `mapstructure:"dSeccomp"`
-	DSsh                           bool                                     `mapstructure:"dSsh"`
-	DSymlink                       bool                                     `mapstructure:"dSymlink"`
-	DTop                           bool                                     `mapstructure:"dTop"`
-	FIM                            FIMConfig                                `mapstructure:"fim"`
+	FIM                            FIMConfig                            `mapstructure:"fim"`
 }
 
 // FIMConfig defines the configuration for File Integrity Monitoring
@@ -178,7 +114,6 @@
 	HTTPExporterConfig       *exporters.HTTPExporterConfig `mapstructure:"httpExporterConfig"`
 	SyslogExporter           string                        `mapstructure:"syslogExporterURL"`
 	AlertManagerExporterUrls []string                      `mapstructure:"alertManagerExporterUrls"`
->>>>>>> 0b2c50a0
 }
 
 // LoadConfig reads configuration from file or environment variables.
@@ -299,11 +234,11 @@
 	return false
 }
 
-<<<<<<< HEAD
 type OrderedEventQueueConfig struct {
 	Size            int           `mapstructure:"size"`
 	CollectionDelay time.Duration `mapstructure:"collectionDelay"`
-=======
+}
+
 // GetFIMPathConfigs converts FIMDirectoryConfig to HostFimPathConfig
 func (c *FIMConfig) GetFIMPathConfigs() []hostfimsensor.HostFimPathConfig {
 	var pathConfigs []hostfimsensor.HostFimPathConfig
@@ -332,5 +267,4 @@
 		SyslogExporter:           c.Exporters.SyslogExporter,
 		AlertManagerExporterUrls: c.Exporters.AlertManagerExporterUrls,
 	}
->>>>>>> 0b2c50a0
 }