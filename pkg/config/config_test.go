--- conflicted
+++ resolved
@@ -86,14 +86,11 @@
 					CleanupInterval: 30 * time.Second,
 					CleanupDelay:    5 * time.Minute,
 				},
-<<<<<<< HEAD
 				CelConfigCache: cache.FunctionCacheConfig{
 					MaxSize: 100000,
 					TTL:     1 * time.Minute,
 				},
-=======
 				DNSCacheSize: 50000,
->>>>>>> 078b6a8b
 			},
 			wantErr: false,
 		},
