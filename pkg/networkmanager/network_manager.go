package networkmanager

import (
	"context"
	"crypto/sha256"
	"encoding/json"
	"errors"
	"fmt"
	"node-agent/pkg/config"
	"node-agent/pkg/dnsmanager"
	"node-agent/pkg/k8sclient"
	"node-agent/pkg/storage"
	"node-agent/pkg/utils"
	"strings"
	"time"

	"github.com/armosec/utils-k8s-go/wlid"
	mapset "github.com/deckarep/golang-set/v2"
	"github.com/google/uuid"
	"github.com/goradd/maps"
	containercollection "github.com/inspektor-gadget/inspektor-gadget/pkg/container-collection"
	tracernetworktype "github.com/inspektor-gadget/inspektor-gadget/pkg/gadgets/trace/network/types"
	"github.com/kubescape/go-logger"
	"github.com/kubescape/go-logger/helpers"
	helpersv1 "github.com/kubescape/k8s-interface/instanceidhandler/v1/helpers"
	"github.com/kubescape/k8s-interface/k8sinterface"
	"github.com/kubescape/k8s-interface/workloadinterface"
	"github.com/kubescape/storage/pkg/apis/softwarecomposition/v1beta1"
	"github.com/kubescape/storage/pkg/generated/clientset/versioned/scheme"
	"go.opentelemetry.io/otel"
	"go.opentelemetry.io/otel/attribute"
	"go.opentelemetry.io/otel/trace"
	k8sv1beta1 "k8s.io/api/batch/v1beta1"
	v1 "k8s.io/api/core/v1"
	metav1 "k8s.io/apimachinery/pkg/apis/meta/v1"
	"k8s.io/apimachinery/pkg/runtime"
	"k8s.io/apimachinery/pkg/runtime/serializer"
	"k8s.io/utils/ptr"
)

const (
	internalTrafficType = "internal"
	externalTrafficType = "external"
	hostPktType         = "HOST"
	outgoingPktType     = "OUTGOING"
)

type NetworkManager struct {
<<<<<<< HEAD
	cfg                           config.Config
	ctx                           context.Context
	k8sClient                     k8sclient.K8sClientInterface
	storageClient                 storage.StorageClient
	containerAndPodToWLIDMap      maps.SafeMap[string, string]
	containerAndPodToEventsMap    maps.SafeMap[string, mapset.Set[NetworkEvent]]
	containerAndPodToDroppedEvent maps.SafeMap[string, bool]
	clusterName                   string
	watchedContainerChannels      maps.SafeMap[string, chan error] // key is ContainerID
	dnsResolverClient             dnsmanager.DNSResolver
	status                        string
=======
	cfg                        config.Config
	ctx                        context.Context
	k8sClient                  k8sclient.K8sClientInterface
	storageClient              storage.StorageClient
	containerAndPodToWLIDMap   maps.SafeMap[string, string]
	containerAndPodToEventsMap maps.SafeMap[string, mapset.Set[NetworkEvent]]
	clusterName                string
	watchedContainerChannels   maps.SafeMap[string, chan error] // key is ContainerID
	dnsResolverClient          dnsmanager.DNSResolver
	status                     string
	preRunningContainerIDs     mapset.Set[string]
>>>>>>> 5738c3fb
}

var _ NetworkManagerClient = (*NetworkManager)(nil)

func CreateNetworkManager(ctx context.Context, cfg config.Config, k8sClient k8sclient.K8sClientInterface, storageClient storage.StorageClient, clusterName string, dnsResolverClient dnsmanager.DNSResolver, preRunningContainerIDs mapset.Set[string]) *NetworkManager {
	return &NetworkManager{
		cfg:                    cfg,
		ctx:                    ctx,
		k8sClient:              k8sClient,
		storageClient:          storageClient,
		clusterName:            clusterName,
		dnsResolverClient:      dnsResolverClient,
		preRunningContainerIDs: preRunningContainerIDs,
	}
}

func (am *NetworkManager) ContainerCallback(notif containercollection.PubSubEvent) {
	k8sContainerID := utils.CreateK8sContainerID(notif.Container.K8s.Namespace, notif.Container.K8s.PodName, notif.Container.K8s.ContainerName)
	ctx, span := otel.Tracer("").Start(am.ctx, "NetworkManager.ContainerCallback", trace.WithAttributes(attribute.String("containerID", notif.Container.Runtime.ContainerID), attribute.String("k8s workload", k8sContainerID)))
	defer span.End()

	switch notif.Type {
	case containercollection.EventTypeAddContainer:
		if am.watchedContainerChannels.Has(notif.Container.Runtime.ContainerID) {
			logger.L().Debug("container already exist in memory", helpers.String("container ID", notif.Container.Runtime.ContainerID), helpers.String("k8s workload", k8sContainerID))
			return
		}
		go am.handleContainerStarted(ctx, notif.Container, k8sContainerID)

		// stop monitoring after MaxSniffingTime
		time.AfterFunc(am.cfg.MaxSniffingTime, func() {
			event := containercollection.PubSubEvent{
				Timestamp: time.Now().Format(time.RFC3339),
				Type:      containercollection.EventTypeRemoveContainer,
				Container: notif.Container,
			}
			am.ContainerCallback(event)
		})

	case containercollection.EventTypeRemoveContainer:
		channel := am.watchedContainerChannels.Get(notif.Container.Runtime.ContainerID)
		if channel != nil {
			channel <- utils.ContainerHasTerminatedError
		}
		am.watchedContainerChannels.Delete(notif.Container.Runtime.ContainerID)
	}
}

func (am *NetworkManager) ReportDroppedEvent(containerID string, event tracernetworktype.Event) {
	am.containerAndPodToDroppedEvent.Set(containerID+event.K8s.PodName, true)
}

func (am *NetworkManager) ReportNetworkEvent(containerID string, event tracernetworktype.Event) {

	if !am.isValidEvent(event) {
		return
	}

	networkEvent := &NetworkEvent{
		Port:     event.Port,
		Protocol: event.Proto,
		PktType:  event.PktType,
		Destination: Destination{
			Namespace: event.DstEndpoint.Namespace,
			Name:      event.DstEndpoint.Name,
			Kind:      EndpointKind(event.DstEndpoint.Kind),
			IPAddress: event.DstEndpoint.Addr,
		},
	}
	networkEvent.SetPodLabels(event.PodLabels)
	networkEvent.SetDestinationPodLabels(event.DstEndpoint.PodLabels)

	networkEventsSet := am.containerAndPodToEventsMap.Get(containerID + event.K8s.PodName)
	if am.containerAndPodToEventsMap.Get(containerID+event.K8s.PodName) == nil {
		networkEventsSet = mapset.NewSet[NetworkEvent]()
	}
	networkEventsSet.Add(*networkEvent)
	am.containerAndPodToEventsMap.Set(containerID+event.K8s.PodName, networkEventsSet)
}

// isValidEvent checks if the event is a valid event that should be saved
func (am *NetworkManager) isValidEvent(event tracernetworktype.Event) bool {
	// unknown type, shouldn't happen
	if event.PktType != hostPktType && event.PktType != outgoingPktType {
		logger.L().Debug("NetworkManager - pktType is not HOST or OUTGOING", helpers.Interface("event", event))
		return false
	}

	// ignore localhost
	if event.PktType == hostPktType && event.PodHostIP == event.DstEndpoint.Addr {
		return false
	}

	// ignore host netns
	if event.K8s.HostNetwork {
		return false
	}

	return true
}

func (am *NetworkManager) handleContainerStarted(ctx context.Context, container *containercollection.Container, k8sContainerID string) {
	ctx, span := otel.Tracer("").Start(ctx, "NetworkManager.handleContainerStarted")
	defer span.End()

	watchedContainer := &utils.WatchedContainerData{
		ContainerID:      container.Runtime.ContainerID,
		UpdateDataTicker: time.NewTicker(am.cfg.InitialDelay),
		SyncChannel:      make(chan error, 10),
		K8sContainerID:   k8sContainerID,
	}
	am.watchedContainerChannels.Set(watchedContainer.ContainerID, watchedContainer.SyncChannel)

	// retrieve parent WL
	parentWL, err := am.getParentWorkloadFromContainer(container)
	if err != nil {
		logger.L().Warning("NetworkManager - failed to get parent workload", helpers.String("reason", err.Error()), helpers.String("container ID", container.Runtime.ContainerID), helpers.String("k8s workload", k8sContainerID))
		return
	}

	selector, err := getSelectorFromWorkload(parentWL)
	if err != nil {
		// if we get not selector, we can't create/update network neighbor
		logger.L().Warning("NetworkManager - failed to get selector", helpers.String("reason", err.Error()), helpers.String("container ID", container.Runtime.ContainerID), helpers.String("k8s workload", k8sContainerID))
		return
	}

	if selector == nil {
		// if we get not selector, we can't create/update network neighbor
		logger.L().Warning("NetworkManager - selector is nil", helpers.String("container ID", container.Runtime.ContainerID), helpers.String("k8s workload", k8sContainerID))
		return
	}

	// check if network neighbor CRD exists
	networkNeighbors, err := am.storageClient.GetNetworkNeighbors(parentWL.GetNamespace(), generateNetworkNeighborsNameFromWorkload(parentWL))
	if err != nil {
		if !strings.Contains(err.Error(), "not found") {
			logger.L().Warning("NetworkManager - failed to get network neighbor", helpers.String("reason", err.Error()), helpers.String("container ID", container.Runtime.ContainerID), helpers.String("k8s workload", k8sContainerID))
		} else {
			// network neighbor not found, create new one
			newNetworkNeighbors := generateNetworkNeighborsCRD(parentWL, selector, am.clusterName)
			if err = am.storageClient.CreateNetworkNeighbors(newNetworkNeighbors, parentWL.GetNamespace()); err != nil {
				logger.L().Warning("NetworkManager - failed to create network neighbor", helpers.String("reason", err.Error()), helpers.String("container ID", container.Runtime.ContainerID), helpers.String("k8s workload", k8sContainerID))
			} else {
				// set to initializing only if create was successful
				am.status = helpersv1.Initializing
				logger.L().Debug("NetworkManager - initializing", helpers.String("container ID", container.Runtime.ContainerID), helpers.String("k8s workload", k8sContainerID))
			}
		}
	} else {
		// CRD found, update labels
		networkNeighbors.Spec.LabelSelector = *selector
		am.status = networkNeighbors.GetAnnotations()[helpersv1.StatusMetadataKey]
		if err = am.storageClient.PatchNetworkNeighborsMatchLabels(networkNeighbors.GetName(), networkNeighbors.GetNamespace(), networkNeighbors); err != nil {
			logger.L().Warning("NetworkManager - failed to update network neighbor labels", helpers.String("reason", err.Error()), helpers.String("container ID", container.Runtime.ContainerID), helpers.String("k8s workload", k8sContainerID))
		}
		logger.L().Debug("NetworkManager - updated network neighbor labels", helpers.String("container ID", container.Runtime.ContainerID), helpers.String("k8s workload", k8sContainerID))
	}

	// save container + pod to wlid map
	am.containerAndPodToWLIDMap.Set(container.Runtime.ContainerID+container.K8s.PodName, parentWL.GenerateWlid(am.clusterName))

	if err := am.monitorContainer(ctx, container, watchedContainer); err != nil {
		logger.L().Info("NetworkManager - stop monitor on container", helpers.String("reason", err.Error()), helpers.String("container ID", container.Runtime.ContainerID), helpers.String("k8s workload", k8sContainerID))
	}

	am.deleteResources(container)
}

func getSelectorFromWorkload(workload k8sinterface.IWorkload) (*metav1.LabelSelector, error) {
	if workload.GetKind() == "CronJob" {
		obj := workload.GetObject()
		jsonBytes, err := json.Marshal(obj)
		if err != nil {
			return nil, err
		}
		var cronjob k8sv1beta1.CronJob
		if err = json.Unmarshal(jsonBytes, &cronjob); err != nil {
			return nil, err
		}
		selector := &metav1.LabelSelector{
			MatchLabels: cronjob.Spec.JobTemplate.Spec.Template.ObjectMeta.Labels,
		}
		return selector, nil
	}

	selector, err := workload.GetSelector()
	if err != nil {
		return nil, err
	}
	return selector, nil
}

// TODO: use same function in relevancy
func (am *NetworkManager) getParentWorkloadFromContainer(container *containercollection.Container) (k8sinterface.IWorkload, error) {
	wl, err := am.k8sClient.GetWorkload(container.K8s.Namespace, "Pod", container.K8s.PodName)
	if err != nil {
		return nil, err
	}
	pod := wl.(*workloadinterface.Workload)

	// find parentWlid
	kind, name, err := am.k8sClient.CalculateWorkloadParentRecursive(pod)
	if err != nil {
		return nil, err
	}

	parentWorkload, err := am.k8sClient.GetWorkload(pod.GetNamespace(), kind, name)
	if err != nil {
		return nil, err
	}

	w := parentWorkload.(*workloadinterface.Workload)
	parentWlid := w.GenerateWlid(am.clusterName)

	err = wlid.IsWlidValid(parentWlid)
	if err != nil {
		return nil, err
	}

	return parentWorkload, nil
}

func (am *NetworkManager) deleteResources(container *containercollection.Container) {
	// clean up
	am.containerAndPodToWLIDMap.Delete(container.Runtime.ContainerID + container.K8s.PodName)
	am.containerAndPodToEventsMap.Delete(container.Runtime.ContainerID + container.K8s.PodName)
	am.containerAndPodToDroppedEvent.Delete(container.Runtime.ContainerID + container.K8s.PodName)
	am.watchedContainerChannels.Delete(container.Runtime.ContainerID)
}

func (am *NetworkManager) monitorContainer(ctx context.Context, container *containercollection.Container, watchedContainer *utils.WatchedContainerData) error {
	for {
		select {
		case <-watchedContainer.UpdateDataTicker.C:
			// adjust ticker after first tick
			if !watchedContainer.InitialDelayExpired {
				watchedContainer.InitialDelayExpired = true
				watchedContainer.UpdateDataTicker.Reset(am.cfg.UpdateDataPeriod)
			}

			am.handleNetworkEvents(ctx, container, watchedContainer)
		case err := <-watchedContainer.SyncChannel:
			switch {
			case errors.Is(err, utils.ContainerHasTerminatedError):
				am.handleNetworkEvents(ctx, container, watchedContainer)
				return nil
			}
		}
	}
}

// handleNetworkEvents retrieves network events from map, generate entries for CRD and sends a PATCH command to update them
func (am *NetworkManager) handleNetworkEvents(_ context.Context, container *containercollection.Container, watchedContainer *utils.WatchedContainerData) {
	// retrieve parent WL from internal map
	parentWlid := am.containerAndPodToWLIDMap.Get(container.Runtime.ContainerID + container.K8s.PodName)
	if parentWlid == "" {
		logger.L().Warning("NetworkManager - failed to get parent wlid from map", helpers.String("container ID", container.Runtime.ContainerID), helpers.String("pod name", container.K8s.PodName))
		return
	}

	name := generateNetworkNeighborsNameFromWlid(parentWlid)
	namespace := wlid.GetNamespaceFromWlid(parentWlid)
	networkNeighborsExists := false
	networkNeighbors, err := am.storageClient.GetNetworkNeighbors(namespace, name)
	if err != nil {
		if strings.Contains(err.Error(), "the server is currently unable to handle the request") {
			logger.L().Warning("NetworkManager - failed to update network neighbor", helpers.String("reason", err.Error()), helpers.String("container ID", container.Runtime.ContainerID), helpers.String("k8s workload", watchedContainer.K8sContainerID))
			return
		}
	}
	if err == nil {
		networkNeighborsExists = true
	}

	networkEvents := am.containerAndPodToEventsMap.Get(container.Runtime.ContainerID + container.K8s.PodName)
	// no events to handle
	if networkEvents == nil {
		if networkNeighborsExists {
			// update status to ready
			if networkNeighbors.GetAnnotations()[helpersv1.StatusMetadataKey] == helpersv1.Initializing {
				// if we are in initializing state, we need to update the CRD to ready
				if err := am.storageClient.PatchNetworkNeighborsIngressAndEgress(name, namespace, &v1beta1.NetworkNeighbors{
					ObjectMeta: metav1.ObjectMeta{
						Annotations: map[string]string{
							helpersv1.StatusMetadataKey: helpersv1.Ready,
						},
					},
				}); err != nil {
					logger.L().Warning("NetworkManager - failed to patch network neighbor status", helpers.String("reason", err.Error()), helpers.String("container ID", container.Runtime.ContainerID), helpers.String("k8s workload", watchedContainer.K8sContainerID))
				} else {
					logger.L().Debug("NetworkManager - status updated to ready", helpers.String("container ID", container.Runtime.ContainerID), helpers.String("k8s workload", watchedContainer.K8sContainerID))
				}
			}
		}
		return
	}
	// TODO: dns enrichment

	// update CRD based on events
	networkNeighborsSpec := am.generateNetworkNeighborsEntries(container.K8s.Namespace, networkEvents, networkNeighbors.Spec)

	if networkNeighborsExists {
		// patch only if there are changes
		if len(networkNeighborsSpec.Egress) > 0 || len(networkNeighborsSpec.Ingress) > 0 {
			// send PATCH command using entries generated from events
			nn := &v1beta1.NetworkNeighbors{
				ObjectMeta: metav1.ObjectMeta{
					Annotations: map[string]string{
						helpersv1.StatusMetadataKey: helpersv1.Ready,
					},
				},
				Spec: networkNeighborsSpec,
			}
			if err := am.storageClient.PatchNetworkNeighborsIngressAndEgress(name, namespace, nn); err != nil {
				logger.L().Warning("NetworkManager - failed to patch network neighbor", helpers.String("reason", err.Error()), helpers.String("container ID", container.Runtime.ContainerID), helpers.String("k8s workload", watchedContainer.K8sContainerID))
				return
			} else {
				logger.L().Debug("NetworkManager - patched network neighbor", helpers.String("container ID", container.Runtime.ContainerID), helpers.String("k8s workload", watchedContainer.K8sContainerID))
			}
		}
	} else {
		// if not found, we need to create it
		// this can happen if the storage wasn't available when the container started
		parentWL, err := am.getParentWorkloadFromContainer(container)
		if err != nil {
			logger.L().Warning("NetworkManager - failed to get parent workload", helpers.String("reason", err.Error()), helpers.String("container ID", container.Runtime.ContainerID), helpers.String("parent wlid", parentWlid))
			return
		}

		selector, err := parentWL.GetSelector()
		if err != nil {
			logger.L().Warning("NetworkManager - failed to get selector", helpers.String("reason", err.Error()), helpers.String("container ID", container.Runtime.ContainerID), helpers.String("parent wlid", parentWlid))
			return
		}
		newNetworkNeighbors := generateNetworkNeighborsCRD(parentWL, selector, am.clusterName)

		// update spec and annotations
		networkNeighborsSpec.LabelSelector = *selector
		newNetworkNeighbors.Spec = networkNeighborsSpec
		newNetworkNeighbors.Annotations[helpersv1.StatusMetadataKey] = helpersv1.Ready

		logger.L().Debug("NetworkManager - creating network neighbor", helpers.Interface("labels", selector), helpers.String("container ID", container.Runtime.ContainerID), helpers.Interface("labels", newNetworkNeighbors.Spec.LabelSelector))

		if err = am.storageClient.CreateNetworkNeighbors(newNetworkNeighbors, parentWL.GetNamespace()); err != nil {
			logger.L().Warning("NetworkManager - failed to create network neighbor", helpers.String("reason", err.Error()), helpers.String("container ID", container.Runtime.ContainerID), helpers.String("parent wlid", parentWlid))
			return
		}
		logger.L().Debug("NetworkManager - created network neighbor", helpers.String("container ID", container.Runtime.ContainerID), helpers.String("k8s workload", watchedContainer.K8sContainerID))
	}

	// remove events from map
	am.containerAndPodToEventsMap.Delete(container.Runtime.ContainerID + container.K8s.PodName)
}
func (am *NetworkManager) generateNetworkNeighborsEntries(namespace string, networkEvents mapset.Set[NetworkEvent], currSpec v1beta1.NetworkNeighborsSpec) v1beta1.NetworkNeighborsSpec {
	var networkNeighborsSpec v1beta1.NetworkNeighborsSpec

	// auxiliary maps to avoid duplicates
	ingressIdentifiersMap := make(map[string]v1beta1.NetworkNeighbor)
	egressIdentifiersMap := make(map[string]v1beta1.NetworkNeighbor)

	// auxiliary maps to avoid duplicates
	currIngressIdentifiersMap := make(map[string]bool)
	currEgressIdentifiersMap := make(map[string]bool)

	for i := range currSpec.Egress {
		if identifier, err := generateNeighborsIdentifier(currSpec.Egress[i]); err == nil {
			currEgressIdentifiersMap[identifier] = true
		}
	}
	for i := range currSpec.Ingress {
		if identifier, err := generateNeighborsIdentifier(currSpec.Ingress[i]); err == nil {
			currIngressIdentifiersMap[identifier] = true
		}
	}

	networkEventsIterator := networkEvents.Iterator()
	if networkEventsIterator == nil {
		return networkNeighborsSpec
	}

	for networkEvent := range networkEventsIterator.C {
		var neighborEntry v1beta1.NetworkNeighbor

		if networkEvent.Destination.Kind == EndpointKindPod {
			// for Pods we need to remove the default labels
			neighborEntry.PodSelector = &metav1.LabelSelector{
				MatchLabels: filterLabels(networkEvent.GetDestinationPodLabels()),
			}

			if namespaceLabels := getNamespaceMatchLabels(networkEvent.Destination.Namespace, namespace); namespaceLabels != nil {
				neighborEntry.NamespaceSelector = &metav1.LabelSelector{
					MatchLabels: namespaceLabels,
				}
			}

		} else if networkEvent.Destination.Kind == EndpointKindService {
			// for service, we need to retrieve it and use its selector
			svc, err := am.k8sClient.GetWorkload(networkEvent.Destination.Namespace, "Service", networkEvent.Destination.Name)
			if err != nil {
				logger.L().Warning("failed to get service", helpers.String("reason", err.Error()), helpers.String("service name", networkEvent.Destination.Name))
				continue
			}

			selector := svc.GetServiceSelector()
			if len(selector) == 0 {
				if err = am.handleServiceWithNoSelectors(svc, networkEvent, egressIdentifiersMap, ingressIdentifiersMap); err != nil {
					logger.L().Warning("failed to handle service with no selectors", helpers.String("reason", err.Error()), helpers.String("service name", networkEvent.Destination.Name))
				}
				continue
			} else {
				neighborEntry.PodSelector = &metav1.LabelSelector{
					MatchLabels: selector,
				}
				if namespaceLabels := getNamespaceMatchLabels(networkEvent.Destination.Namespace, namespace); namespaceLabels != nil {
					neighborEntry.NamespaceSelector = &metav1.LabelSelector{
						MatchLabels: namespaceLabels,
					}
				}
			}

		} else {
			if networkEvent.Destination.IPAddress == "127.0.0.1" {
				// No need to generate for localhost
				continue
			}
			neighborEntry.IPAddress = networkEvent.Destination.IPAddress

			if am.dnsResolverClient != nil {
				domain, ok := am.dnsResolverClient.ResolveIPAddress(networkEvent.Destination.IPAddress)
				if ok {
					neighborEntry.DNS = domain
				}
			}
		}

		saveNeighborEntry(networkEvent, neighborEntry, egressIdentifiersMap, ingressIdentifiersMap, currEgressIdentifiersMap, currIngressIdentifiersMap)

	}

	networkNeighborsSpec.Egress = make([]v1beta1.NetworkNeighbor, 0, len(egressIdentifiersMap))
	for _, neighborEntry := range egressIdentifiersMap {
		networkNeighborsSpec.Egress = append(networkNeighborsSpec.Egress, neighborEntry)
	}

	networkNeighborsSpec.Ingress = make([]v1beta1.NetworkNeighbor, 0, len(ingressIdentifiersMap))
	for _, neighborEntry := range ingressIdentifiersMap {
		networkNeighborsSpec.Ingress = append(networkNeighborsSpec.Ingress, neighborEntry)
	}

	return networkNeighborsSpec
}

// saveNeighborEntry encapsulates the logic of generating identifiers and adding the neighborEntry to the map
func saveNeighborEntry(networkEvent NetworkEvent, neighborEntry v1beta1.NetworkNeighbor, egressIdentifiersMap, ingressIdentifiersMap map[string]v1beta1.NetworkNeighbor, currEgressIdentifiersMap, currIngressIdentifiersMap map[string]bool) {

	portIdentifier := generatePortIdentifierFromEvent(networkEvent)

	neighborEntry.Ports = []v1beta1.NetworkPort{
		{
			Protocol: v1beta1.Protocol(networkEvent.Protocol),
			Port:     ptr.To(int32(networkEvent.Port)),
			Name:     portIdentifier,
		}}

	neighborEntry.Type = internalTrafficType
	if neighborEntry.NamespaceSelector == nil && neighborEntry.PodSelector == nil {
		neighborEntry.Type = externalTrafficType
	}

	// generate identifier for this neighborEntry
	identifier, err := generateNeighborsIdentifier(neighborEntry)
	if err != nil {
		// if we fail to hash, use a random identifier so at least we have the data on the crd
		logger.L().Debug("failed to hash identifier", helpers.String("identifier", identifier), helpers.String("error", err.Error()))
		identifier = uuid.New().String()
	}

	if networkEvent.PktType == outgoingPktType {
		if ok := currEgressIdentifiersMap[identifier]; !ok {
			addToMap(egressIdentifiersMap, identifier, portIdentifier, neighborEntry)
		}
	} else {
		if ok := currIngressIdentifiersMap[identifier]; !ok {
			addToMap(ingressIdentifiersMap, identifier, portIdentifier, neighborEntry)
		}
	}

}

// addToMap adds neighborEntry to identifiersMap, if identifier already exists, it will add the ports to the existing entry
func addToMap(identifiersMap map[string]v1beta1.NetworkNeighbor, identifier string, portIdentifier string, neighborEntry v1beta1.NetworkNeighbor) {
	if existingNeighborEntry, ok := identifiersMap[identifier]; ok {
		found := false
		for _, port := range existingNeighborEntry.Ports {
			if port.Name == portIdentifier {
				found = true
				break
			}
		}
		if !found {
			neighborEntry.Ports = append(existingNeighborEntry.Ports, neighborEntry.Ports...)
		}
	}
	neighborEntry.Identifier = identifier
	identifiersMap[identifier] = neighborEntry
}

func (am *NetworkManager) handleServiceWithNoSelectors(svc workloadinterface.IWorkload, networkEvent NetworkEvent, egressIdentifiersMap map[string]v1beta1.NetworkNeighbor, ingressIdentifiersMap map[string]v1beta1.NetworkNeighbor) error {

	// retrieve endpoint
	endpoints, err := am.k8sClient.GetWorkload(networkEvent.Destination.Namespace, "Endpoint", networkEvent.Destination.Name)
	if err != nil {
		return err
	}

	endpointsMap := endpoints.GetObject()

	endpointsBytes, err := json.Marshal(endpointsMap)
	if err != nil {
		return err
	}

	decoder := serializer.NewCodecFactory(scheme.Scheme).UniversalDecoder()
	obj := &v1.Endpoints{}

	if err = runtime.DecodeInto(decoder, endpointsBytes, obj); err != nil {
		return err
	}

	// for each IP in the endpoint, generate a neighborEntry with its ports
	for _, subset := range obj.Subsets {
		for _, address := range subset.Addresses {
			neighborEntry := v1beta1.NetworkNeighbor{
				IPAddress: address.IP,
				Type:      internalTrafficType,
			}
			for _, ports := range subset.Ports {
				neighborEntry.Ports = append(neighborEntry.Ports, v1beta1.NetworkPort{
					Protocol: v1beta1.Protocol(ports.Protocol),
					Port:     ptr.To(int32(ports.Port)),
					Name:     generatePortIdentifier(string(ports.Protocol), ports.Port),
				})
			}

			identifier, err := generateNeighborsIdentifier(neighborEntry)
			if err != nil {
				identifier = uuid.New().String()
			}
			neighborEntry.Identifier = identifier

			if networkEvent.PktType == outgoingPktType {
				egressIdentifiersMap[identifier] = neighborEntry
			} else {
				ingressIdentifiersMap[identifier] = neighborEntry
			}
		}
	}

	return nil
}

func getNamespaceMatchLabels(destinationNamespace, sourceNamespace string) map[string]string {
	if destinationNamespace != sourceNamespace {
		// from version 1.22, all namespace have the kubernetes.io/metadata.name label
		return map[string]string{
			"kubernetes.io/metadata.name": destinationNamespace,
		}
	}
	return nil
}

func generateNeighborsIdentifier(neighborEntry v1beta1.NetworkNeighbor) (string, error) {
	// identifier is hash of everything in egress except ports
	identifier := fmt.Sprintf("%s-%s-%s-%s-%s", neighborEntry.Type, neighborEntry.IPAddress, neighborEntry.DNS, neighborEntry.NamespaceSelector, neighborEntry.PodSelector)
	hash := sha256.New()
	_, err := hash.Write([]byte(identifier))
	if err != nil {
		return "", err
	}
	return fmt.Sprintf("%x", hash.Sum(nil)), nil
}

func generatePortIdentifierFromEvent(networkEvent NetworkEvent) string {
	return generatePortIdentifier(networkEvent.Protocol, int32(networkEvent.Port))
}

func generatePortIdentifier(protocol string, port int32) string {
	return fmt.Sprintf("%s-%d", protocol, port)
}<|MERGE_RESOLUTION|>--- conflicted
+++ resolved
@@ -46,7 +46,6 @@
 )
 
 type NetworkManager struct {
-<<<<<<< HEAD
 	cfg                           config.Config
 	ctx                           context.Context
 	k8sClient                     k8sclient.K8sClientInterface
@@ -58,19 +57,7 @@
 	watchedContainerChannels      maps.SafeMap[string, chan error] // key is ContainerID
 	dnsResolverClient             dnsmanager.DNSResolver
 	status                        string
-=======
-	cfg                        config.Config
-	ctx                        context.Context
-	k8sClient                  k8sclient.K8sClientInterface
-	storageClient              storage.StorageClient
-	containerAndPodToWLIDMap   maps.SafeMap[string, string]
-	containerAndPodToEventsMap maps.SafeMap[string, mapset.Set[NetworkEvent]]
-	clusterName                string
-	watchedContainerChannels   maps.SafeMap[string, chan error] // key is ContainerID
-	dnsResolverClient          dnsmanager.DNSResolver
-	status                     string
-	preRunningContainerIDs     mapset.Set[string]
->>>>>>> 5738c3fb
+	preRunningContainerIDs        mapset.Set[string]
 }
 
 var _ NetworkManagerClient = (*NetworkManager)(nil)
