package cel

import (
	"fmt"
	"sync"

	"github.com/google/cel-go/cel"
	"github.com/google/cel-go/ext"
	tracercapabilitiestype "github.com/inspektor-gadget/inspektor-gadget/pkg/gadgets/trace/capabilities/types"
	tracerdnstype "github.com/inspektor-gadget/inspektor-gadget/pkg/gadgets/trace/dns/types"
	tracerexectype "github.com/inspektor-gadget/inspektor-gadget/pkg/gadgets/trace/exec/types"
	tracernetworktype "github.com/inspektor-gadget/inspektor-gadget/pkg/gadgets/trace/network/types"
	"github.com/kubescape/node-agent/pkg/config"
	"github.com/kubescape/node-agent/pkg/ebpf/events"
	tracerforktype "github.com/kubescape/node-agent/pkg/ebpf/gadgets/fork/types"
	tracerhardlinktype "github.com/kubescape/node-agent/pkg/ebpf/gadgets/hardlink/types"
	traceriouringtype "github.com/kubescape/node-agent/pkg/ebpf/gadgets/iouring/tracer/types"
	tracerptracetype "github.com/kubescape/node-agent/pkg/ebpf/gadgets/ptrace/tracer/types"
	tracerrandomxtype "github.com/kubescape/node-agent/pkg/ebpf/gadgets/randomx/types"
	tracersshtype "github.com/kubescape/node-agent/pkg/ebpf/gadgets/ssh/types"
	tracersymlinktype "github.com/kubescape/node-agent/pkg/ebpf/gadgets/symlink/types"
	"github.com/kubescape/node-agent/pkg/objectcache"
	"github.com/kubescape/node-agent/pkg/rulemanager/cel/libraries/applicationprofile"
	"github.com/kubescape/node-agent/pkg/rulemanager/cel/libraries/k8s"
	"github.com/kubescape/node-agent/pkg/rulemanager/cel/libraries/net"
	"github.com/kubescape/node-agent/pkg/rulemanager/cel/libraries/networkneighborhood"
	"github.com/kubescape/node-agent/pkg/rulemanager/cel/libraries/parse"
	"github.com/kubescape/node-agent/pkg/rulemanager/cel/libraries/process"
	"github.com/kubescape/node-agent/pkg/rulemanager/types"
	typesv1 "github.com/kubescape/node-agent/pkg/rulemanager/types/v1"
	"github.com/kubescape/node-agent/pkg/utils"
	"github.com/picatz/xcel"
)

var _ CELRuleEvaluator = (*CEL)(nil)

type CEL struct {
	env             *cel.Env
	objectCache     objectcache.ObjectCache
	programCache    map[string]cel.Program
	cacheMutex      sync.RWMutex
	evalContextPool sync.Pool
<<<<<<< HEAD
=======
	typeMutex       sync.RWMutex
>>>>>>> 721a3364
}

func NewCEL(objectCache objectcache.ObjectCache, cfg config.Config) (*CEL, error) {
	ta, tp := xcel.NewTypeAdapter(), xcel.NewTypeProvider()
	capaObj, capaTyp := xcel.NewObject(&tracercapabilitiestype.Event{})
	xcel.RegisterObject(ta, tp, capaObj, capaTyp, xcel.NewFields(capaObj))
	dnsObj, dnsTyp := xcel.NewObject(&tracerdnstype.Event{})
	xcel.RegisterObject(ta, tp, dnsObj, dnsTyp, xcel.NewFields(dnsObj))
	execObj, execTyp := xcel.NewObject(&events.ExecEvent{})
	xcel.RegisterObject(ta, tp, execObj, execTyp, xcel.NewFields(execObj))
	exitObj, exitTyp := xcel.NewObject(&tracerexectype.Event{})
	xcel.RegisterObject(ta, tp, exitObj, exitTyp, xcel.NewFields(exitObj))
	forkObj, forkTyp := xcel.NewObject(&tracerforktype.Event{})
	xcel.RegisterObject(ta, tp, forkObj, forkTyp, xcel.NewFields(forkObj))
	hardlinkObj, hardlinkTyp := xcel.NewObject(&tracerhardlinktype.Event{})
	xcel.RegisterObject(ta, tp, hardlinkObj, hardlinkTyp, xcel.NewFields(hardlinkObj))
	iouringObj, iouringTyp := xcel.NewObject(&traceriouringtype.Event{})
	xcel.RegisterObject(ta, tp, iouringObj, iouringTyp, xcel.NewFields(iouringObj))
	netObj, netTyp := xcel.NewObject(&tracernetworktype.Event{})
	xcel.RegisterObject(ta, tp, netObj, netTyp, xcel.NewFields(netObj))
	openObj, openTyp := xcel.NewObject(&events.OpenEvent{})
	xcel.RegisterObject(ta, tp, openObj, openTyp, xcel.NewFields(openObj))
	procObj, procTyp := xcel.NewObject(&events.ProcfsEvent{})
	xcel.RegisterObject(ta, tp, procObj, procTyp, xcel.NewFields(procObj))
	ptraceObj, ptraceTyp := xcel.NewObject(&tracerptracetype.Event{})
	xcel.RegisterObject(ta, tp, ptraceObj, ptraceTyp, xcel.NewFields(ptraceObj))
	randObj, randTyp := xcel.NewObject(&tracerrandomxtype.Event{})
	xcel.RegisterObject(ta, tp, randObj, randTyp, xcel.NewFields(randObj))
	sshObj, sshTyp := xcel.NewObject(&tracersshtype.Event{})
	xcel.RegisterObject(ta, tp, sshObj, sshTyp, xcel.NewFields(sshObj))
	symlinkObj, symlinkTyp := xcel.NewObject(&tracersymlinktype.Event{})
	xcel.RegisterObject(ta, tp, symlinkObj, symlinkTyp, xcel.NewFields(symlinkObj))
	syscallObj, syscallTyp := xcel.NewObject(&types.SyscallEvent{})
	xcel.RegisterObject(ta, tp, syscallObj, syscallTyp, xcel.NewFields(syscallObj))
	envOptions := []cel.EnvOption{
		cel.Variable("event_type", cel.StringType),
		cel.Variable(string(utils.CapabilitiesEventType), capaTyp),
		cel.Variable(string(utils.DnsEventType), dnsTyp),
		cel.Variable(string(utils.ExecveEventType), execTyp),
		cel.Variable(string(utils.ExitEventType), exitTyp),
		cel.Variable(string(utils.ForkEventType), forkTyp),
		cel.Variable(string(utils.HardlinkEventType), hardlinkTyp),
		cel.Variable(string(utils.IoUringEventType), iouringTyp),
		cel.Variable(string(utils.NetworkEventType), netTyp),
		cel.Variable(string(utils.OpenEventType), openTyp),
		cel.Variable(string(utils.ProcfsEventType), procTyp),
		cel.Variable(string(utils.PtraceEventType), ptraceTyp),
		cel.Variable(string(utils.RandomXEventType), randTyp),
		cel.Variable(string(utils.SSHEventType), sshTyp),
		cel.Variable(string(utils.SymlinkEventType), symlinkTyp),
		cel.Variable(string(utils.SyscallEventType), syscallTyp),
		cel.Variable(string(utils.HTTPEventType), cel.AnyType),
		cel.CustomTypeAdapter(ta),
		cel.CustomTypeProvider(tp),
		ext.Strings(),
		k8s.K8s(objectCache.K8sObjectCache(), cfg),
		applicationprofile.AP(objectCache, cfg),
		networkneighborhood.NN(objectCache, cfg),
		parse.Parse(cfg),
		net.Net(cfg),
		process.Process(cfg),
	}

	env, err := cel.NewEnv(envOptions...)
	if err != nil {
		return nil, err
	}
	cel := &CEL{
		env:          env,
		objectCache:  objectCache,
		programCache: make(map[string]cel.Program),
	}

	cel.evalContextPool.New = func() interface{} {
		return make(map[string]any, 1)
	}

	return cel, nil
}

func (c *CEL) registerExpression(expression string) error {
	c.cacheMutex.Lock()
	defer c.cacheMutex.Unlock()

	// Check if already compiled
	if _, exists := c.programCache[expression]; exists {
		return nil
	}

	ast, issues := c.env.Compile(expression)
	if issues != nil {
		return fmt.Errorf("failed to compile expression: %s", issues.Err())
	}

	program, err := c.env.Program(ast, cel.EvalOptions(cel.OptOptimize))
	if err != nil {
		return fmt.Errorf("failed to create program: %s", err)
	}

	c.programCache[expression] = program
	return nil
}

func (c *CEL) getOrCreateProgram(expression string) (cel.Program, error) {
	c.cacheMutex.RLock()
	if program, exists := c.programCache[expression]; exists {
		c.cacheMutex.RUnlock()
		return program, nil
	}
	c.cacheMutex.RUnlock()

	// If not in cache, compile and cache it
	if err := c.registerExpression(expression); err != nil {
		return nil, err
	}

	c.cacheMutex.RLock()
	program := c.programCache[expression]
	c.cacheMutex.RUnlock()
	return program, nil
}

func (c *CEL) EvaluateRule(event *events.EnrichedEvent, expressions []typesv1.RuleExpression) (bool, error) {
	for _, expression := range expressions {
		if expression.EventType != event.EventType {
			continue
		}

		program, err := c.getOrCreateProgram(expression.Expression)
		if err != nil {
			return false, err
		}

		obj, _ := xcel.NewObject(event.Event)
		out, _, err := program.Eval(map[string]any{string(event.EventType): obj, "event_type": string(event.EventType)})
		if err != nil {
			return false, err
		}

		if !out.Value().(bool) {
			return false, nil
		}
	}

	return true, nil
}

func (c *CEL) EvaluateRuleByMap(event map[string]any, eventType utils.EventType, expressions []typesv1.RuleExpression) (bool, error) {
	// Get evaluation context map from pool to reduce allocations
	evalContext := c.evalContextPool.Get().(map[string]any)
	defer func() {
		// Clear and return to pool
		clear(evalContext)
		c.evalContextPool.Put(evalContext)
	}()

	evalContext[string(eventType)] = event
	evalContext["event_type"] = string(eventType)

	for _, expression := range expressions {
		if expression.EventType != eventType {
			continue
		}

		program, err := c.getOrCreateProgram(expression.Expression)
		if err != nil {
			return false, err
		}

		out, _, err := program.Eval(evalContext)
		if err != nil {
			return false, err
		}

		if !out.Value().(bool) {
			return false, nil
		}
	}

	return true, nil
}

<<<<<<< HEAD
func (c *CEL) EvaluateExpressionByMap(event map[string]any, expression string, eventType utils.EventType) (string, error) {
	program, err := c.getOrCreateProgram(expression)
	if err != nil {
		return "", err
	}

	// Get evaluation context map from pool to reduce allocations
	evalContext := c.evalContextPool.Get().(map[string]any)
	defer func() {
		// Clear and return to pool
		clear(evalContext)
		c.evalContextPool.Put(evalContext)
	}()

	evalContext[string(eventType)] = event
	evalContext["event_type"] = string(eventType)

	out, _, err := program.Eval(evalContext)
	if err != nil {
		return "", fmt.Errorf("failed to evaluate expression: %s", err)
	}

	return out.Value().(string), nil
}

=======
>>>>>>> 721a3364
func (c *CEL) EvaluateExpression(event *events.EnrichedEvent, expression string) (string, error) {
	program, err := c.getOrCreateProgram(expression)
	if err != nil {
		return "", err
	}

	obj, _ := xcel.NewObject(event.Event)
	out, _, err := program.Eval(map[string]any{string(event.EventType): obj, "event_type": string(event.EventType)})
	if err != nil {
		return "", err
	}

	return out.Value().(string), nil
}

func (c *CEL) RegisterHelper(function cel.EnvOption) error {
	extendedEnv, err := c.env.Extend(function)
	if err != nil {
		return err
	}
	c.env = extendedEnv
	return nil
}

func (c *CEL) RegisterCustomType(eventType utils.EventType, obj interface{}) error {
	c.typeMutex.Lock()
	defer c.typeMutex.Unlock()

	// Create new object and type using xcel
	xcelObj, xcelTyp := xcel.NewObject(obj)

	// Create new type adapter and provider
	ta := xcel.NewTypeAdapter()
	tp := xcel.NewTypeProvider()

	// Register the new object
	xcel.RegisterObject(ta, tp, xcelObj, xcelTyp, xcel.NewFields(xcelObj))

	// Extend the environment with the new type and custom type adapter/provider
	extendedEnv, err := c.env.Extend(
		cel.Variable(string(eventType), xcelTyp),
		cel.CustomTypeAdapter(ta),
		cel.CustomTypeProvider(tp),
	)
	if err != nil {
		return fmt.Errorf("failed to extend environment with custom type: %w", err)
	}

	c.env = extendedEnv

	// Clear program cache since environment has changed
	c.cacheMutex.Lock()
	c.programCache = make(map[string]cel.Program)
	c.cacheMutex.Unlock()

	return nil
}<|MERGE_RESOLUTION|>--- conflicted
+++ resolved
@@ -39,11 +39,8 @@
 	objectCache     objectcache.ObjectCache
 	programCache    map[string]cel.Program
 	cacheMutex      sync.RWMutex
+	typeMutex       sync.RWMutex
 	evalContextPool sync.Pool
-<<<<<<< HEAD
-=======
-	typeMutex       sync.RWMutex
->>>>>>> 721a3364
 }
 
 func NewCEL(objectCache objectcache.ObjectCache, cfg config.Config) (*CEL, error) {
@@ -226,7 +223,6 @@
 	return true, nil
 }
 
-<<<<<<< HEAD
 func (c *CEL) EvaluateExpressionByMap(event map[string]any, expression string, eventType utils.EventType) (string, error) {
 	program, err := c.getOrCreateProgram(expression)
 	if err != nil {
@@ -252,8 +248,6 @@
 	return out.Value().(string), nil
 }
 
-=======
->>>>>>> 721a3364
 func (c *CEL) EvaluateExpression(event *events.EnrichedEvent, expression string) (string, error) {
 	program, err := c.getOrCreateProgram(expression)
 	if err != nil {
