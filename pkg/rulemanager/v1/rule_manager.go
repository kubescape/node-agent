package rulemanager

import (
	"context"
	"fmt"
	"node-agent/pkg/exporters"
	"node-agent/pkg/k8sclient"
	"node-agent/pkg/ruleengine"
	"node-agent/pkg/rulemanager"
	"node-agent/pkg/utils"
	"path/filepath"
	"time"

	"github.com/armosec/utils-k8s-go/wlid"
	"github.com/cenkalti/backoff/v4"
	"github.com/dustin/go-humanize"
	helpersv1 "github.com/kubescape/k8s-interface/instanceidhandler/v1/helpers"
	"go.opentelemetry.io/otel"

	bindingcache "node-agent/pkg/rulebindingmanager"

	"node-agent/pkg/metricsmanager"
	"node-agent/pkg/objectcache"

	tracerrandomxtype "node-agent/pkg/ebpf/gadgets/randomx/types"

	mapset "github.com/deckarep/golang-set/v2"
	"github.com/goradd/maps"
	containercollection "github.com/inspektor-gadget/inspektor-gadget/pkg/container-collection"
	tracercapabilitiestype "github.com/inspektor-gadget/inspektor-gadget/pkg/gadgets/trace/capabilities/types"
	tracerdnstype "github.com/inspektor-gadget/inspektor-gadget/pkg/gadgets/trace/dns/types"
	tracerexectype "github.com/inspektor-gadget/inspektor-gadget/pkg/gadgets/trace/exec/types"
	tracernetworktype "github.com/inspektor-gadget/inspektor-gadget/pkg/gadgets/trace/network/types"
	traceropentype "github.com/inspektor-gadget/inspektor-gadget/pkg/gadgets/trace/open/types"
	tracersyscallstype "github.com/inspektor-gadget/inspektor-gadget/pkg/gadgets/traceloop/types"

	"github.com/kubescape/go-logger"
	"github.com/kubescape/go-logger/helpers"
	"github.com/kubescape/k8s-interface/instanceidhandler/v1"
	"github.com/kubescape/k8s-interface/workloadinterface"

	storageUtils "github.com/kubescape/storage/pkg/utils"
)

type RuleManager struct {
	watchedContainerChannels maps.SafeMap[string, chan error] // key is k8sContainerID
	ruleBindingCache         bindingcache.RuleBindingCache
	trackedContainers        mapset.Set[string] // key is k8sContainerID
	k8sClient                k8sclient.K8sClientInterface
	ctx                      context.Context
	objectCache              objectcache.ObjectCache
	exporter                 exporters.Exporter
	metrics                  metricsmanager.MetricsManager
<<<<<<< HEAD
	preRunningContainerIDs   mapset.Set[string]            // key is k8sContainerID
	cachedPods               mapset.Set[string]            // key is namespace/podName
=======
	syscallPeekFunc          func(nsMountId uint64) ([]string, error)
>>>>>>> 47854c67
	containerMutexes         storageUtils.MapMutex[string] // key is k8sContainerID
	podToWlid                maps.SafeMap[string, string]  // key is namespace/podName
	nodeName                 string
	clusterName              string
	containerIdToShimPid     maps.SafeMap[string, uint32]
}

var _ rulemanager.RuleManagerClient = (*RuleManager)(nil)

func CreateRuleManager(ctx context.Context, k8sClient k8sclient.K8sClientInterface, ruleBindingCache bindingcache.RuleBindingCache, objectCache objectcache.ObjectCache, exporter exporters.Exporter, metrics metricsmanager.MetricsManager, nodeName string, clusterName string) (*RuleManager, error) {
	return &RuleManager{
		ctx:               ctx,
		k8sClient:         k8sClient,
		containerMutexes:  storageUtils.NewMapMutex[string](),
		trackedContainers: mapset.NewSet[string](),
		ruleBindingCache:  ruleBindingCache,
		objectCache:       objectCache,
		exporter:          exporter,
		metrics:           metrics,
		nodeName:          nodeName,
		clusterName:       clusterName,
	}, nil
}

func (rm *RuleManager) ensureInstanceID(container *containercollection.Container, watchedContainer *utils.WatchedContainerData) error {
	if watchedContainer.InstanceID != nil {
		return nil
	}

	wl, err := rm.k8sClient.GetWorkload(container.K8s.Namespace, "Pod", container.K8s.PodName)
	if err != nil {
		return fmt.Errorf("failed to get workload: %w", err)
	}

	pod := wl.(*workloadinterface.Workload)

	// find instanceID
	instanceIDs, err := instanceidhandler.GenerateInstanceID(pod)
	if err != nil {
		return fmt.Errorf("failed to generate instanceID: %w", err)
	}

	watchedContainer.InstanceID = instanceIDs[0]
	for i := range instanceIDs {
		if instanceIDs[i].GetContainerName() == container.K8s.ContainerName {
			watchedContainer.InstanceID = instanceIDs[i]
		}
	}
	// find container type and index
	if watchedContainer.ContainerType == utils.Unknown {
		watchedContainer.SetContainerInfo(pod, container.K8s.ContainerName)
	}

	return nil
}

func (rm *RuleManager) startRuleManager(ctx context.Context, container *containercollection.Container, k8sContainerID string) {
	ctx, span := otel.Tracer("").Start(ctx, "RuleManager.startRuleManager")
	defer span.End()

	syncChannel := make(chan error, 10)
	rm.watchedContainerChannels.Set(container.Runtime.ContainerID, syncChannel)

	watchedContainer := &utils.WatchedContainerData{
		ContainerID:    container.Runtime.ContainerID,
		SyncChannel:    syncChannel,
		K8sContainerID: k8sContainerID,
		NsMntId:        container.Mntns,
	}

	// don't start monitoring until we have the instanceID - need to retry until the Pod is updated.
	if err := backoff.Retry(func() error {
		return rm.ensureInstanceID(container, watchedContainer)
	}, backoff.NewExponentialBackOff()); err != nil {
		logger.L().Ctx(ctx).Error("RuleManager - failed to ensure instanceID", helpers.Error(err),
			helpers.Int("container index", watchedContainer.ContainerIndex),
			helpers.String("container ID", watchedContainer.ContainerID),
			helpers.String("k8s workload", watchedContainer.K8sContainerID))
	}

	rm.deleteResources(watchedContainer)
}

func (rm *RuleManager) deleteResources(watchedContainer *utils.WatchedContainerData) {
	// make sure we don't run deleteResources and saveProfile at the same time
	rm.containerMutexes.Lock(watchedContainer.K8sContainerID)
	defer rm.containerMutexes.Unlock(watchedContainer.K8sContainerID)

	// delete resources
	rm.trackedContainers.Remove(watchedContainer.K8sContainerID)
	rm.watchedContainerChannels.Delete(watchedContainer.ContainerID)
}

func (rm *RuleManager) ContainerCallback(notif containercollection.PubSubEvent) {
	k8sContainerID := utils.CreateK8sContainerID(notif.Container.K8s.Namespace, notif.Container.K8s.PodName, notif.Container.K8s.ContainerName)

	switch notif.Type {
	case containercollection.EventTypeAddContainer:
		if rm.watchedContainerChannels.Has(notif.Container.Runtime.ContainerID) {
			logger.L().Debug("container already exist in memory",
				helpers.String("container ID", notif.Container.Runtime.ContainerID),
				helpers.String("k8s workload", k8sContainerID))
			return
		}
		podID := utils.CreateK8sPodID(notif.Container.K8s.Namespace, notif.Container.K8s.PodName)
		if !rm.podToWlid.Has(podID) {
			w, err := rm.getWorkloadIdentifier(notif.Container.K8s.Namespace, notif.Container.K8s.PodName)
			if err != nil {
				logger.L().Debug("RuleManager - failed to get workload identifier", helpers.Error(err), helpers.String("k8s workload", notif.Container.K8s.PodName))
			} else {
				rm.podToWlid.Set(podID, w)
			}
		}
		rm.trackedContainers.Add(k8sContainerID)
		shim, err := utils.GetProcessStat(int(notif.Container.Pid))
		if err != nil {
			logger.L().Warning("RuleManager - failed to get shim process", helpers.Error(err))
		} else {
			rm.containerIdToShimPid.Set(notif.Container.Runtime.ContainerID, uint32(shim.PPID))
		}
		go rm.startRuleManager(rm.ctx, notif.Container, k8sContainerID)
	case containercollection.EventTypeRemoveContainer:
		channel := rm.watchedContainerChannels.Get(notif.Container.Runtime.ContainerID)
		if channel != nil {
			channel <- utils.ContainerHasTerminatedError
		}
		rm.watchedContainerChannels.Delete(notif.Container.Runtime.ContainerID)
		rm.podToWlid.Delete(utils.CreateK8sPodID(notif.Container.K8s.Namespace, notif.Container.K8s.PodName))
		rm.containerIdToShimPid.Delete(notif.Container.Runtime.ContainerID)
	}
}

func (rm *RuleManager) getWorkloadIdentifier(podNamespace, podName string) (string, error) {
	wl, err := rm.k8sClient.GetWorkload(podNamespace, "Pod", podName)
	if err != nil {
		return "", fmt.Errorf("failed to get workload: %w", err)
	}
	pod := wl.(*workloadinterface.Workload)

	// find parentWlid
	kind, name, err := rm.k8sClient.CalculateWorkloadParentRecursive(pod)
	if err != nil {
		return "", fmt.Errorf("failed to calculate workload parent: %w", err)
	}
	parentWorkload, err := rm.k8sClient.GetWorkload(pod.GetNamespace(), kind, name)
	if err != nil {
		return "", fmt.Errorf("failed to get parent workload: %w", err)
	}
	w := parentWorkload.(*workloadinterface.Workload)
	generatedWlid := w.GenerateWlid(rm.clusterName)
	err = wlid.IsWlidValid(generatedWlid)
	if err != nil {
		return "", fmt.Errorf("failed to validate WLID: %w", err)
	}

	return generatedWlid, nil
}

func (rm *RuleManager) waitForRuleBindings(namespace, podName string) error {
	// wait for container to be ready
	if err := backoff.Retry(func() error {
		if !rm.ruleBindingCache.IsCached(namespace, podName) {
			return fmt.Errorf("container not tracked")
		}
		return nil
	}, backoff.NewExponentialBackOff()); err != nil {
		return fmt.Errorf("failed to wait for container in pod: %w, %s", err, fmt.Sprintf("%s/%s", namespace, podName))
	}

	return nil
}

func (rm *RuleManager) ReportSyscallEvent(event tracersyscallstype.Event) {
	if event.GetNamespace() == "" || event.GetPod() == "" {
		logger.L().Error("RuleManager - failed to get namespace and pod name from ReportSyscallEvent event")
		return
	}

	if err := rm.waitForRuleBindings(event.GetNamespace(), event.GetPod()); err != nil {
		return
	}

	// list syscall rules
	rules := rm.ruleBindingCache.ListRulesForPod(event.GetNamespace(), event.GetPod())

	rm.processEvent(utils.SyscallEventType, &event, rules)
}

<<<<<<< HEAD
func (rm *RuleManager) ReportCapability(event tracercapabilitiestype.Event) {
=======
func (rm *RuleManager) ReportCapability(_ string, event tracercapabilitiestype.Event) {
>>>>>>> 47854c67
	if event.GetNamespace() == "" || event.GetPod() == "" {
		logger.L().Error("RuleManager - failed to get namespace and pod name from ReportCapability event")
		return
	}

	if err := rm.waitForRuleBindings(event.GetNamespace(), event.GetPod()); err != nil {
		return
	}

	// list capability rules
	rules := rm.ruleBindingCache.ListRulesForPod(event.GetNamespace(), event.GetPod())
	rm.processEvent(utils.CapabilitiesEventType, &event, rules)
}

<<<<<<< HEAD
func (rm *RuleManager) ReportFileExec(event tracerexectype.Event) {
=======
func (rm *RuleManager) ReportFileExec(_ string, event tracerexectype.Event) {
>>>>>>> 47854c67
	if event.GetNamespace() == "" || event.GetPod() == "" {
		logger.L().Error("RuleManager - failed to get namespace and pod name from ReportFileExec event")
		return
	}

	if err := rm.waitForRuleBindings(event.GetNamespace(), event.GetPod()); err != nil {
		return
	}

	// list exec rules
	rules := rm.ruleBindingCache.ListRulesForPod(event.GetNamespace(), event.GetPod())
	rm.processEvent(utils.ExecveEventType, &event, rules)
}

<<<<<<< HEAD
func (rm *RuleManager) ReportFileOpen(event traceropentype.Event) {
=======
func (rm *RuleManager) ReportFileOpen(_ string, event traceropentype.Event) {
>>>>>>> 47854c67
	if event.GetNamespace() == "" || event.GetPod() == "" {
		logger.L().Error("RuleManager - failed to get namespace and pod name from ReportFileOpen event")
		return
	}

	if err := rm.waitForRuleBindings(event.GetNamespace(), event.GetPod()); err != nil {
		return
	}

	// list open rules
	rules := rm.ruleBindingCache.ListRulesForPod(event.GetNamespace(), event.GetPod())
	rm.processEvent(utils.OpenEventType, &event, rules)

}
<<<<<<< HEAD
func (rm *RuleManager) ReportNetworkEvent(event tracernetworktype.Event) {
=======

func (rm *RuleManager) ReportNetworkEvent(_ string, event tracernetworktype.Event) {
>>>>>>> 47854c67
	if event.GetNamespace() == "" || event.GetPod() == "" {
		logger.L().Error("RuleManager - failed to get namespace and pod name from ReportNetworkEvent event")
		return
	}

	if err := rm.waitForRuleBindings(event.GetNamespace(), event.GetPod()); err != nil {
		return
	}

	// list network rules
	rules := rm.ruleBindingCache.ListRulesForPod(event.GetNamespace(), event.GetPod())
	rm.processEvent(utils.NetworkEventType, &event, rules)
}

func (rm *RuleManager) ReportDNSEvent(event tracerdnstype.Event) {
	// ignore events with empty container name
	if event.K8s.ContainerName == "" {
		return
	}

	if event.GetNamespace() == "" || event.GetPod() == "" {
		logger.L().Error("RuleManager - failed to get namespace and pod name from ReportDNSEvent event")
		return
	}

	if err := rm.waitForRuleBindings(event.GetNamespace(), event.GetPod()); err != nil {
		return
	}

	// list dns rules
	rules := rm.ruleBindingCache.ListRulesForPod(event.GetNamespace(), event.GetPod())
	rm.processEvent(utils.DnsEventType, &event, rules)
}

<<<<<<< HEAD
func (rm *RuleManager) ReportRandomxEvent(event tracerrandomxtype.Event) {
=======
func (rm *RuleManager) ReportRandomxEvent(_ string, event tracerrandomxtype.Event) {
>>>>>>> 47854c67
	if event.GetNamespace() == "" || event.GetPod() == "" {
		logger.L().Error("RuleManager - failed to get namespace and pod name from randomx event")
		return
	}

	if err := rm.waitForRuleBindings(event.GetNamespace(), event.GetPod()); err != nil {
		return
	}

	// list randomx rules
	rules := rm.ruleBindingCache.ListRulesForPod(event.GetNamespace(), event.GetPod())
	rm.processEvent(utils.RandomXEventType, &event, rules)
}

func (rm *RuleManager) processEvent(eventType utils.EventType, event interface{}, rules []ruleengine.RuleEvaluator) {
	for _, rule := range rules {
		if rule == nil {
			continue
		}

		if !isEventRelevant(rule.Requirements(), eventType) {
			continue
		}

		res := rule.ProcessEvent(eventType, event, rm.objectCache)
		if res != nil {
			res = rm.enrichRuleFailure(res)
			res.SetWorkloadDetails(rm.podToWlid.Get(utils.CreateK8sPodID(res.GetRuntimeAlertK8sDetails().Namespace, res.GetRuntimeAlertK8sDetails().PodName)))
			rm.exporter.SendRuleAlert(res)
			rm.metrics.ReportRuleAlert(rule.Name())
		}
		rm.metrics.ReportRuleProcessed(rule.Name())
	}
}
func (rm *RuleManager) enrichRuleFailure(ruleFailure ruleengine.RuleFailure) ruleengine.RuleFailure {
	path, err := utils.GetPathFromPid(ruleFailure.GetRuntimeProcessDetails().ProcessTree.PID)
	hostPath := ""
	if err != nil {
		path = ""
	} else {
		hostPath = filepath.Join("/proc", fmt.Sprintf("/%d/root/%s", ruleFailure.GetRuntimeProcessDetails().ProcessTree.PID, path))
	}

	// Enrich BaseRuntimeAlert
	baseRuntimeAlert := ruleFailure.GetBaseRuntimeAlert()

	baseRuntimeAlert.Timestamp = time.Unix(0, int64(ruleFailure.GetTriggerEvent().Timestamp))

	if baseRuntimeAlert.MD5Hash == "" && hostPath != "" {
		md5hash, err := utils.CalculateMD5FileHash(hostPath)
		if err != nil {
			md5hash = ""
		}
		baseRuntimeAlert.MD5Hash = md5hash
	}

	if baseRuntimeAlert.SHA1Hash == "" && hostPath != "" {
		sha1hash, err := utils.CalculateSHA1FileHash(hostPath)
		if err != nil {
			sha1hash = ""
		}

		baseRuntimeAlert.SHA1Hash = sha1hash
	}

	if baseRuntimeAlert.SHA256Hash == "" && hostPath != "" {
		sha256hash, err := utils.CalculateSHA256FileHash(hostPath)
		if err != nil {
			sha256hash = ""
		}

		baseRuntimeAlert.SHA256Hash = sha256hash
	}

	if baseRuntimeAlert.Size == "" && hostPath != "" {
		size, err := utils.GetFileSize(hostPath)
		if err != nil {
			baseRuntimeAlert.Size = ""
		} else {
			baseRuntimeAlert.Size = humanize.Bytes(uint64(size))
		}
	}

	ruleFailure.SetBaseRuntimeAlert(baseRuntimeAlert)

	runtimeProcessDetails := ruleFailure.GetRuntimeProcessDetails()
	if runtimeProcessDetails.ProcessTree.Cmdline == "" {
		commandLine, err := utils.GetCmdlineByPid(int(ruleFailure.GetRuntimeProcessDetails().ProcessTree.PID))
		if err != nil {
			runtimeProcessDetails.ProcessTree.Cmdline = ""
		} else {
			runtimeProcessDetails.ProcessTree.Cmdline = *commandLine
		}
	}

	if runtimeProcessDetails.ProcessTree.PPID == 0 {
		parent, err := utils.GetProcessStat(int(ruleFailure.GetRuntimeProcessDetails().ProcessTree.PID))
		if err != nil {
			runtimeProcessDetails.ProcessTree.PPID = 0
		} else {
			runtimeProcessDetails.ProcessTree.PPID = uint32(parent.PPID)
		}

		if runtimeProcessDetails.ProcessTree.Pcomm == "" {
			if err == nil {
				runtimeProcessDetails.ProcessTree.Pcomm = parent.Comm
			} else {
				runtimeProcessDetails.ProcessTree.Pcomm = ""
			}
		}
	}

	if runtimeProcessDetails.ProcessTree.PID == 0 {
		runtimeProcessDetails.ProcessTree.PID = ruleFailure.GetRuntimeProcessDetails().ProcessTree.PID
	}

	if runtimeProcessDetails.ProcessTree.Comm == "" {
		comm, err := utils.GetCommFromPid(ruleFailure.GetRuntimeProcessDetails().ProcessTree.PID)
		if err != nil {
			comm = ""
		}
		runtimeProcessDetails.ProcessTree.Comm = comm
	}

	if runtimeProcessDetails.ProcessTree.Path == "" && path != "" {
		runtimeProcessDetails.ProcessTree.Path = path
	}

	if rm.containerIdToShimPid.Has(ruleFailure.GetRuntimeProcessDetails().ContainerID) {
		shimPid := rm.containerIdToShimPid.Get(ruleFailure.GetRuntimeProcessDetails().ContainerID)
		tree, err := utils.CreateProcessTree(&runtimeProcessDetails.ProcessTree, shimPid)
		if err == nil {
			runtimeProcessDetails.ProcessTree = *tree
		}
	}

	ruleFailure.SetRuntimeProcessDetails(runtimeProcessDetails)

	// Enrich RuntimeAlertK8sDetails
	runtimek8sdetails := ruleFailure.GetRuntimeAlertK8sDetails()
	if runtimek8sdetails.Image == "" {
		runtimek8sdetails.Image = ruleFailure.GetTriggerEvent().Runtime.ContainerImageName
	}

	if runtimek8sdetails.ImageDigest == "" {
		runtimek8sdetails.ImageDigest = ruleFailure.GetTriggerEvent().Runtime.ContainerImageDigest
	}

	if runtimek8sdetails.Namespace == "" {
		runtimek8sdetails.Namespace = ruleFailure.GetTriggerEvent().K8s.Namespace
	}

	if runtimek8sdetails.PodName == "" {
		runtimek8sdetails.PodName = ruleFailure.GetTriggerEvent().K8s.PodName
	}

	if runtimek8sdetails.PodNamespace == "" {
		runtimek8sdetails.PodNamespace = ruleFailure.GetTriggerEvent().K8s.Namespace
	}

	if runtimek8sdetails.ContainerName == "" {
		runtimek8sdetails.ContainerName = ruleFailure.GetTriggerEvent().K8s.ContainerName
	}

	if runtimek8sdetails.ContainerID == "" {
		runtimek8sdetails.ContainerID = ruleFailure.GetTriggerEvent().Runtime.ContainerID
	}

	if runtimek8sdetails.HostNetwork == nil {
		hostNetwork := ruleFailure.GetTriggerEvent().K8s.HostNetwork
		runtimek8sdetails.HostNetwork = &hostNetwork
	}

	ruleFailure.SetRuntimeAlertK8sDetails(runtimek8sdetails)

	return ruleFailure
}

// Checks if the event type is relevant to the rule.
func isEventRelevant(ruleSpec ruleengine.RuleSpec, eventType utils.EventType) bool {
	for _, i := range ruleSpec.RequiredEventTypes() {
		if i == eventType {
			return true
		}
	}
	return false
}

func (rm *RuleManager) HasApplicableRuleBindings(namespace, name string) bool {
	return len(rm.ruleBindingCache.ListRulesForPod(namespace, name)) > 0
}

func (rm *RuleManager) HasFinalApplicationProfile(pod *corev1.Pod) bool {
	for _, c := range utils.GetContainerStatuses(pod.Status) {
		ap := rm.objectCache.ApplicationProfileCache().GetApplicationProfile(utils.TrimRuntimePrefix(c.ContainerID))
		if ap != nil {
			if status, ok := ap.Annotations[helpersv1.StatusMetadataKey]; ok {
				// in theory, only completed profiles are stored in cache, but we check anyway
				return status == helpersv1.Completed
			}
		}
	}
	return false
}

func (rm *RuleManager) IsContainerMonitored(k8sContainerID string) bool {
	return rm.trackedContainers.Contains(k8sContainerID)
}

func (rm *RuleManager) IsPodMonitored(namespace, pod string) bool {
	return rm.podToWlid.Has(utils.CreateK8sPodID(namespace, pod))
}<|MERGE_RESOLUTION|>--- conflicted
+++ resolved
@@ -51,12 +51,8 @@
 	objectCache              objectcache.ObjectCache
 	exporter                 exporters.Exporter
 	metrics                  metricsmanager.MetricsManager
-<<<<<<< HEAD
 	preRunningContainerIDs   mapset.Set[string]            // key is k8sContainerID
 	cachedPods               mapset.Set[string]            // key is namespace/podName
-=======
-	syscallPeekFunc          func(nsMountId uint64) ([]string, error)
->>>>>>> 47854c67
 	containerMutexes         storageUtils.MapMutex[string] // key is k8sContainerID
 	podToWlid                maps.SafeMap[string, string]  // key is namespace/podName
 	nodeName                 string
@@ -245,11 +241,7 @@
 	rm.processEvent(utils.SyscallEventType, &event, rules)
 }
 
-<<<<<<< HEAD
-func (rm *RuleManager) ReportCapability(event tracercapabilitiestype.Event) {
-=======
 func (rm *RuleManager) ReportCapability(_ string, event tracercapabilitiestype.Event) {
->>>>>>> 47854c67
 	if event.GetNamespace() == "" || event.GetPod() == "" {
 		logger.L().Error("RuleManager - failed to get namespace and pod name from ReportCapability event")
 		return
@@ -264,11 +256,7 @@
 	rm.processEvent(utils.CapabilitiesEventType, &event, rules)
 }
 
-<<<<<<< HEAD
-func (rm *RuleManager) ReportFileExec(event tracerexectype.Event) {
-=======
 func (rm *RuleManager) ReportFileExec(_ string, event tracerexectype.Event) {
->>>>>>> 47854c67
 	if event.GetNamespace() == "" || event.GetPod() == "" {
 		logger.L().Error("RuleManager - failed to get namespace and pod name from ReportFileExec event")
 		return
@@ -283,11 +271,7 @@
 	rm.processEvent(utils.ExecveEventType, &event, rules)
 }
 
-<<<<<<< HEAD
-func (rm *RuleManager) ReportFileOpen(event traceropentype.Event) {
-=======
 func (rm *RuleManager) ReportFileOpen(_ string, event traceropentype.Event) {
->>>>>>> 47854c67
 	if event.GetNamespace() == "" || event.GetPod() == "" {
 		logger.L().Error("RuleManager - failed to get namespace and pod name from ReportFileOpen event")
 		return
@@ -302,12 +286,8 @@
 	rm.processEvent(utils.OpenEventType, &event, rules)
 
 }
-<<<<<<< HEAD
-func (rm *RuleManager) ReportNetworkEvent(event tracernetworktype.Event) {
-=======
-
+  
 func (rm *RuleManager) ReportNetworkEvent(_ string, event tracernetworktype.Event) {
->>>>>>> 47854c67
 	if event.GetNamespace() == "" || event.GetPod() == "" {
 		logger.L().Error("RuleManager - failed to get namespace and pod name from ReportNetworkEvent event")
 		return
@@ -342,11 +322,7 @@
 	rm.processEvent(utils.DnsEventType, &event, rules)
 }
 
-<<<<<<< HEAD
-func (rm *RuleManager) ReportRandomxEvent(event tracerrandomxtype.Event) {
-=======
 func (rm *RuleManager) ReportRandomxEvent(_ string, event tracerrandomxtype.Event) {
->>>>>>> 47854c67
 	if event.GetNamespace() == "" || event.GetPod() == "" {
 		logger.L().Error("RuleManager - failed to get namespace and pod name from randomx event")
 		return
