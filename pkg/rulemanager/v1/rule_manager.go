package rulemanager

import (
	"context"
	"errors"
	"fmt"
	"node-agent/pkg/config"
	"node-agent/pkg/exporters"
	"node-agent/pkg/k8sclient"
	"node-agent/pkg/ruleengine"
	"node-agent/pkg/rulemanager"
	"node-agent/pkg/utils"
	"path/filepath"
	"time"

	"github.com/armosec/utils-k8s-go/wlid"
	"github.com/cenkalti/backoff/v4"
	"github.com/dustin/go-humanize"
	"go.opentelemetry.io/otel"
	corev1 "k8s.io/api/core/v1"

	bindingcache "node-agent/pkg/rulebindingmanager"

	"node-agent/pkg/metricsmanager"
	"node-agent/pkg/objectcache"

	tracerrandomxtype "node-agent/pkg/ebpf/gadgets/randomx/types"
	ruleenginetypes "node-agent/pkg/ruleengine/types"

	mapset "github.com/deckarep/golang-set/v2"
	"github.com/goradd/maps"
	containercollection "github.com/inspektor-gadget/inspektor-gadget/pkg/container-collection"
	tracercapabilitiestype "github.com/inspektor-gadget/inspektor-gadget/pkg/gadgets/trace/capabilities/types"
	tracerdnstype "github.com/inspektor-gadget/inspektor-gadget/pkg/gadgets/trace/dns/types"
	tracerexectype "github.com/inspektor-gadget/inspektor-gadget/pkg/gadgets/trace/exec/types"
	tracernetworktype "github.com/inspektor-gadget/inspektor-gadget/pkg/gadgets/trace/network/types"
	traceropentype "github.com/inspektor-gadget/inspektor-gadget/pkg/gadgets/trace/open/types"
	eventtypes "github.com/inspektor-gadget/inspektor-gadget/pkg/types"
	metav1 "k8s.io/apimachinery/pkg/apis/meta/v1"

	"github.com/kubescape/go-logger"
	"github.com/kubescape/go-logger/helpers"
	"github.com/kubescape/k8s-interface/instanceidhandler/v1"
	"github.com/kubescape/k8s-interface/workloadinterface"

	storageUtils "github.com/kubescape/storage/pkg/utils"
)

type RuleManager struct {
	cfg                      config.Config
	watchedContainerChannels maps.SafeMap[string, chan error] // key is k8sContainerID
	ruleBindingCache         bindingcache.RuleBindingCache
	trackedContainers        mapset.Set[string] // key is k8sContainerID
	k8sClient                k8sclient.K8sClientInterface
	ctx                      context.Context
	objectCache              objectcache.ObjectCache
	exporter                 exporters.Exporter
	metrics                  metricsmanager.MetricsManager
	preRunningContainerIDs   mapset.Set[string] // key is k8sContainerID
	cachedPods               mapset.Set[string] // key is namespace/podName
	syscallPeekFunc          func(nsMountId uint64) ([]string, error)
	containerMutexes         storageUtils.MapMutex[string] // key is k8sContainerID
	podInCacheMutexes        storageUtils.MapMutex[string] // key is namespace+podName
	podToWlid                maps.SafeMap[string, string]
	nodeName                 string
	clusterName              string
	containerIdToShimPid     maps.SafeMap[string, uint32]
}

var _ rulemanager.RuleManagerClient = (*RuleManager)(nil)

func CreateRuleManager(ctx context.Context, cfg config.Config, k8sClient k8sclient.K8sClientInterface, ruleBindingCache bindingcache.RuleBindingCache, objectCache objectcache.ObjectCache, exporter exporters.Exporter, metrics metricsmanager.MetricsManager, preRunningContainersIDs mapset.Set[string], nodeName string, clusterName string) (*RuleManager, error) {
	return &RuleManager{
		cfg:                    cfg,
		ctx:                    ctx,
		k8sClient:              k8sClient,
		containerMutexes:       storageUtils.NewMapMutex[string](),
		podInCacheMutexes:      storageUtils.NewMapMutex[string](),
		trackedContainers:      mapset.NewSet[string](),
		ruleBindingCache:       ruleBindingCache,
		objectCache:            objectCache,
		exporter:               exporter,
		metrics:                metrics,
		preRunningContainerIDs: preRunningContainersIDs,
		cachedPods:             mapset.NewSet[string](),
		nodeName:               nodeName,
		clusterName:            clusterName,
	}, nil
}

func (rm *RuleManager) monitorContainer(ctx context.Context, container *containercollection.Container, watchedContainer *utils.WatchedContainerData) error {
	logger.L().Debug("RuleManager - start monitor on container",
		helpers.Int("container index", watchedContainer.ContainerIndex),
		helpers.String("container ID", watchedContainer.ContainerID),
		helpers.String("k8s workload", watchedContainer.K8sContainerID))

	var pod *corev1.Pod
	if err := backoff.Retry(func() error {
		p, err := rm.k8sClient.GetKubernetesClient().CoreV1().Pods(container.K8s.Namespace).Get(ctx, container.K8s.PodName, metav1.GetOptions{})
		if err != nil {
			return err
		}
		pod = p
		return nil
	}, backoff.NewExponentialBackOff()); err != nil {
		logger.L().Ctx(ctx).Error("RuleManager - failed to get pod", helpers.Error(err),
			helpers.String("namespace", container.K8s.Namespace),
			helpers.String("name", container.K8s.PodName))
		// failed to get pod
		return err
	}
	syscallTicker := time.NewTicker(5 * time.Second)

	for {
		select {
		case <-syscallTicker.C:
			if rm.syscallPeekFunc == nil {
				logger.L().Error("RuleManager - syscallPeekFunc is not set", helpers.String("container ID", watchedContainer.ContainerID))
				continue
			}

			if watchedContainer.NsMntId == 0 {
				logger.L().Error("RuleManager - mount namespace ID is not set", helpers.String("container ID", watchedContainer.ContainerID))
			}

			var syscalls []string
			if syscallsFromFunc, err := rm.syscallPeekFunc(watchedContainer.NsMntId); err == nil {
				syscalls = syscallsFromFunc
			}

			rules := rm.ruleBindingCache.ListRulesForPod(pod.GetNamespace(), pod.GetName())
			for _, syscall := range syscalls {
				event := ruleenginetypes.SyscallEvent{
					Event: eventtypes.Event{
						Timestamp: eventtypes.Time(time.Now().UnixNano()),
						Type:      eventtypes.NORMAL,
						CommonData: eventtypes.CommonData{
							Runtime: eventtypes.BasicRuntimeMetadata{
								ContainerID: watchedContainer.ContainerID,
								RuntimeName: container.Runtime.RuntimeName,
							},
							K8s: eventtypes.K8sMetadata{
								Node: pod.Spec.NodeName,
								BasicK8sMetadata: eventtypes.BasicK8sMetadata{
									Namespace:     pod.GetNamespace(),
									PodName:       pod.GetName(),
									PodLabels:     pod.GetLabels(),
									ContainerName: watchedContainer.InstanceID.GetContainerName(),
								},
								HostNetwork: pod.Spec.HostNetwork,
							},
						},
					},
					WithMountNsID: eventtypes.WithMountNsID{
						MountNsID: watchedContainer.NsMntId,
					},
					Pid: container.Pid,
					// TODO: Figure out how to get UID, GID and comm from the syscall.
					// Uid:         container.OciConfig.Process.User.UID,
					// Gid:         container.OciConfig.Process.User.GID,
					// Comm:        container.OciConfig.Process.Args[0],
					SyscallName: syscall,
				}

				rm.processEvent(utils.SyscallEventType, &event, rules)
			}
		case err := <-watchedContainer.SyncChannel:
			switch {
			case errors.Is(err, utils.ContainerHasTerminatedError):
				return nil
			}
		}
	}
}

func (rm *RuleManager) ensureInstanceID(container *containercollection.Container, watchedContainer *utils.WatchedContainerData) error {
	if watchedContainer.InstanceID != nil {
		return nil
	}

	wl, err := rm.k8sClient.GetWorkload(container.K8s.Namespace, "Pod", container.K8s.PodName)
	if err != nil {
		return fmt.Errorf("failed to get workload: %w", err)
	}

	pod := wl.(*workloadinterface.Workload)

	// find instanceID
	instanceIDs, err := instanceidhandler.GenerateInstanceID(pod)
	if err != nil {
		return fmt.Errorf("failed to generate instanceID: %w", err)
	}

	watchedContainer.InstanceID = instanceIDs[0]
	for i := range instanceIDs {
		if instanceIDs[i].GetContainerName() == container.K8s.ContainerName {
			watchedContainer.InstanceID = instanceIDs[i]
		}
	}
	// find container type and index
	if watchedContainer.ContainerType == utils.Unknown {
		watchedContainer.SetContainerInfo(pod, container.K8s.ContainerName)
	}

	return nil
}

func (rm *RuleManager) startRuleManager(ctx context.Context, container *containercollection.Container, k8sContainerID string) {
	ctx, span := otel.Tracer("").Start(ctx, "RuleManager.startRuleManager")
	defer span.End()

	syncChannel := make(chan error, 10)
	rm.watchedContainerChannels.Set(container.Runtime.ContainerID, syncChannel)

	watchedContainer := &utils.WatchedContainerData{
		ContainerID:    container.Runtime.ContainerID,
		SyncChannel:    syncChannel,
		K8sContainerID: k8sContainerID,
		NsMntId:        container.Mntns,
	}

	// don't start monitoring until we have the instanceID - need to retry until the Pod is updated.
	if err := backoff.Retry(func() error {
		return rm.ensureInstanceID(container, watchedContainer)
	}, backoff.NewExponentialBackOff()); err != nil {
		logger.L().Ctx(ctx).Error("RuleManager - failed to ensure instanceID", helpers.Error(err),
			helpers.Int("container index", watchedContainer.ContainerIndex),
			helpers.String("container ID", watchedContainer.ContainerID),
			helpers.String("k8s workload", watchedContainer.K8sContainerID))
	}

	if err := rm.monitorContainer(ctx, container, watchedContainer); err != nil {
		logger.L().Debug("RuleManager - stop monitor on container", helpers.String("reason", err.Error()),
			helpers.Int("container index", watchedContainer.ContainerIndex),
			helpers.String("container ID", watchedContainer.ContainerID),
			helpers.String("k8s workload", watchedContainer.K8sContainerID))
	}

	rm.deleteResources(watchedContainer)
}

func (rm *RuleManager) deleteResources(watchedContainer *utils.WatchedContainerData) {
	// make sure we don't run deleteResources and saveProfile at the same time
	rm.containerMutexes.Lock(watchedContainer.K8sContainerID)
	defer rm.containerMutexes.Unlock(watchedContainer.K8sContainerID)

	// delete resources
	rm.trackedContainers.Remove(watchedContainer.K8sContainerID)
	rm.watchedContainerChannels.Delete(watchedContainer.ContainerID)
}

func (rm *RuleManager) ContainerCallback(notif containercollection.PubSubEvent) {
	k8sContainerID := utils.CreateK8sContainerID(notif.Container.K8s.Namespace, notif.Container.K8s.PodName, notif.Container.K8s.ContainerName)

	switch notif.Type {
	case containercollection.EventTypeAddContainer:
		if rm.watchedContainerChannels.Has(notif.Container.Runtime.ContainerID) {
			logger.L().Debug("container already exist in memory",
				helpers.String("container ID", notif.Container.Runtime.ContainerID),
				helpers.String("k8s workload", k8sContainerID))
			return
		}
		if !rm.podToWlid.Has(notif.Container.K8s.PodName) {
			wlid, err := rm.getWorkloadIdentifier(notif.Container.K8s.Namespace, notif.Container.K8s.PodName)
			if err != nil {
				logger.L().Debug("RuleManager - failed to get workload identifier", helpers.Error(err), helpers.String("k8s workload", notif.Container.K8s.PodName))
			} else {
				rm.podToWlid.Set(notif.Container.K8s.PodName, wlid)
			}
		}
		rm.trackedContainers.Add(k8sContainerID)
		shim, err := utils.GetProcessStat(int(notif.Container.Pid))
		if err != nil {
			logger.L().Warning("RuleManager - failed to get shim process", helpers.Error(err))
		} else {
			rm.containerIdToShimPid.Set(notif.Container.Runtime.ContainerID, uint32(shim.PPID))
		}
		go rm.startRuleManager(rm.ctx, notif.Container, k8sContainerID)
	case containercollection.EventTypeRemoveContainer:
		channel := rm.watchedContainerChannels.Get(notif.Container.Runtime.ContainerID)
		if channel != nil {
			channel <- utils.ContainerHasTerminatedError
		}
		rm.watchedContainerChannels.Delete(notif.Container.Runtime.ContainerID)
		rm.podToWlid.Delete(notif.Container.K8s.PodName)
		rm.containerIdToShimPid.Delete(notif.Container.Runtime.ContainerID)
	}
}

func (rm *RuleManager) getWorkloadIdentifier(podNamespace, podName string) (string, error) {
	wl, err := rm.k8sClient.GetWorkload(podNamespace, "Pod", podName)
	if err != nil {
		return "", fmt.Errorf("failed to get workload: %w", err)
	}
	pod := wl.(*workloadinterface.Workload)

	// find parentWlid
	kind, name, err := rm.k8sClient.CalculateWorkloadParentRecursive(pod)
	if err != nil {
		return "", fmt.Errorf("failed to calculate workload parent: %w", err)
	}
	parentWorkload, err := rm.k8sClient.GetWorkload(pod.GetNamespace(), kind, name)
	if err != nil {
		return "", fmt.Errorf("failed to get parent workload: %w", err)
	}
	w := parentWorkload.(*workloadinterface.Workload)
	generatedWlid := w.GenerateWlid(rm.clusterName)
	err = wlid.IsWlidValid(generatedWlid)
	if err != nil {
		return "", fmt.Errorf("failed to validate WLID: %w", err)
	}

	return generatedWlid, nil
}

func (rm *RuleManager) RegisterPeekFunc(peek func(mntns uint64) ([]string, error)) {
	rm.syscallPeekFunc = peek
}

func (rm *RuleManager) ReportCapability(k8sContainerID string, event tracercapabilitiestype.Event) {
	if event.GetNamespace() == "" || event.GetPod() == "" {
		logger.L().Error("RuleManager - failed to get namespace and pod name from ReportCapability event")
		return
	}

	// list capability rules
	rules := rm.ruleBindingCache.ListRulesForPod(event.GetNamespace(), event.GetPod())

	rm.processEvent(utils.CapabilitiesEventType, &event, rules)
}

func (rm *RuleManager) ReportFileExec(k8sContainerID string, event tracerexectype.Event) {
	if event.GetNamespace() == "" || event.GetPod() == "" {
		logger.L().Error("RuleManager - failed to get namespace and pod name from ReportFileExec event")
		return
	}

	// list exec rules
	rules := rm.ruleBindingCache.ListRulesForPod(event.GetNamespace(), event.GetPod())
	rm.processEvent(utils.ExecveEventType, &event, rules)
}

func (rm *RuleManager) ReportFileOpen(k8sContainerID string, event traceropentype.Event) {
	if event.GetNamespace() == "" || event.GetPod() == "" {
		logger.L().Error("RuleManager - failed to get namespace and pod name from ReportFileOpen event")
		return
	}

	// list open rules
	rules := rm.ruleBindingCache.ListRulesForPod(event.GetNamespace(), event.GetPod())

	rm.processEvent(utils.OpenEventType, &event, rules)

}
func (rm *RuleManager) ReportNetworkEvent(k8sContainerID string, event tracernetworktype.Event) {
	if event.GetNamespace() == "" || event.GetPod() == "" {
		logger.L().Error("RuleManager - failed to get namespace and pod name from ReportNetworkEvent event")
		return
	}

	// list network rules
	rules := rm.ruleBindingCache.ListRulesForPod(event.GetNamespace(), event.GetPod())

	rm.processEvent(utils.NetworkEventType, &event, rules)
}

func (rm *RuleManager) ReportDNSEvent(event tracerdnstype.Event) {
	if event.GetNamespace() == "" || event.GetPod() == "" {
		logger.L().Error("RuleManager - failed to get namespace and pod name from ReportDNSEvent event")
		return
	}

	// list dns rules
	rules := rm.ruleBindingCache.ListRulesForPod(event.GetNamespace(), event.GetPod())

	rm.processEvent(utils.DnsEventType, &event, rules)
}

func (rm *RuleManager) ReportRandomxEvent(k8sContainerID string, event tracerrandomxtype.Event) {
	if event.GetNamespace() == "" || event.GetPod() == "" {
		logger.L().Error("RuleManager - failed to get namespace and pod name from randomx event")
		return
	}

	// list randomx rules
	rules := rm.ruleBindingCache.ListRulesForPod(event.GetNamespace(), event.GetPod())

	rm.processEvent(utils.RandomXEventType, &event, rules)
}

func (rm *RuleManager) processEvent(eventType utils.EventType, event interface{}, rules []ruleengine.RuleEvaluator) {
	for _, rule := range rules {
		if rule == nil {
			continue
		}

		if !isEventRelevant(rule.Requirements(), eventType) {
			continue
		}

		res := rule.ProcessEvent(eventType, event, rm.objectCache)
		if res != nil {
			res.SetWorkloadDetails(rm.podToWlid.Get(res.GetRuntimeAlertK8sDetails().PodName))
			res = rm.enrichRuleFailure(res)
			rm.exporter.SendRuleAlert(res)
			rm.metrics.ReportRuleAlert(rule.Name())
		}
		rm.metrics.ReportRuleProcessed(rule.Name())
	}
}

func (rm *RuleManager) enrichRuleFailure(ruleFailure ruleengine.RuleFailure) ruleengine.RuleFailure {
	path, err := utils.GetPathFromPid(ruleFailure.GetRuntimeProcessDetails().ProcessTree.PID)
	hostPath := ""
	if err != nil {
		path = ""
	} else {
		hostPath = filepath.Join("/proc", fmt.Sprintf("/%d/root/%s", ruleFailure.GetRuntimeProcessDetails().ProcessTree.PID, path))
	}

	// Enrich BaseRuntimeAlert
	baseRuntimeAlert := ruleFailure.GetBaseRuntimeAlert()

	baseRuntimeAlert.Timestamp = time.Unix(int64(ruleFailure.GetTriggerEvent().Timestamp)/1e9, 0)

	if baseRuntimeAlert.MD5Hash == "" && hostPath != "" {
		md5hash, err := utils.CalculateMD5FileHash(hostPath)
		if err != nil {
			md5hash = ""
		}
		baseRuntimeAlert.MD5Hash = md5hash
	}

	if baseRuntimeAlert.SHA1Hash == "" && hostPath != "" {
		sha1hash, err := utils.CalculateSHA1FileHash(hostPath)
		if err != nil {
			sha1hash = ""
		}

		baseRuntimeAlert.SHA1Hash = sha1hash
	}

	if baseRuntimeAlert.SHA256Hash == "" && hostPath != "" {
		sha256hash, err := utils.CalculateSHA256FileHash(hostPath)
		if err != nil {
			sha256hash = ""
		}

		baseRuntimeAlert.SHA256Hash = sha256hash
	}

	if baseRuntimeAlert.Size == nil && hostPath != "" {
		size, err := utils.GetFileSize(hostPath)
		if err != nil {
			sizeStr := ""
			baseRuntimeAlert.Size = &sizeStr
		} else {
			size := humanize.Bytes(uint64(size))
			baseRuntimeAlert.Size = &size
		}
	}

	ruleFailure.SetBaseRuntimeAlert(baseRuntimeAlert)

	runtimeProcessDetails := ruleFailure.GetRuntimeProcessDetails()
	if runtimeProcessDetails.ProcessTree.Cmdline == "" {
		commandLine, err := utils.GetCmdlineByPid(int(ruleFailure.GetRuntimeProcessDetails().ProcessTree.PID))
		if err != nil {
			runtimeProcessDetails.ProcessTree.Cmdline = ""
		} else {
			runtimeProcessDetails.ProcessTree.Cmdline = *commandLine
		}
	}

	if runtimeProcessDetails.ProcessTree.PPID == 0 {
		parent, err := utils.GetProcessStat(int(ruleFailure.GetRuntimeProcessDetails().ProcessTree.PID))
		if err != nil {
			runtimeProcessDetails.ProcessTree.PPID = 0
		} else {
			runtimeProcessDetails.ProcessTree.PPID = uint32(parent.PPID)
		}

		if runtimeProcessDetails.ProcessTree.Pcomm == "" {
			if err == nil {
				runtimeProcessDetails.ProcessTree.Pcomm = parent.Comm
			} else {
				runtimeProcessDetails.ProcessTree.Pcomm = ""
			}
		}
	}

	if runtimeProcessDetails.ProcessTree.PID == 0 {
		runtimeProcessDetails.ProcessTree.PID = ruleFailure.GetRuntimeProcessDetails().ProcessTree.PID
	}

	if runtimeProcessDetails.ProcessTree.Comm == "" {
		comm, err := utils.GetCommFromPid(ruleFailure.GetRuntimeProcessDetails().ProcessTree.PID)
		if err != nil {
			comm = ""
		}
		runtimeProcessDetails.ProcessTree.Comm = comm
	}

	if rm.containerIdToShimPid.Has(ruleFailure.GetRuntimeProcessDetails().ContainerID) {
		shimPid := rm.containerIdToShimPid.Get(ruleFailure.GetRuntimeProcessDetails().ContainerID)
		tree, err := utils.CreateProcessTree(&runtimeProcessDetails.ProcessTree, shimPid)
		if err == nil {
			runtimeProcessDetails.ProcessTree = *tree
		}
	}

	ruleFailure.SetRuntimeProcessDetails(runtimeProcessDetails)

	// Enrich RuntimeAlertK8sDetails
	runtimek8sdetails := ruleFailure.GetRuntimeAlertK8sDetails()
	if runtimek8sdetails.Image == "" {
		runtimek8sdetails.Image = ruleFailure.GetTriggerEvent().Runtime.ContainerImageName
	}

	if runtimek8sdetails.ImageDigest == "" {
		runtimek8sdetails.ImageDigest = ruleFailure.GetTriggerEvent().Runtime.ContainerImageDigest
	}

	if runtimek8sdetails.Namespace == "" {
		runtimek8sdetails.Namespace = ruleFailure.GetTriggerEvent().K8s.Namespace
	}

	if runtimek8sdetails.PodName == "" {
		runtimek8sdetails.PodName = ruleFailure.GetTriggerEvent().K8s.PodName
	}

	if runtimek8sdetails.PodNamespace == "" {
		runtimek8sdetails.PodNamespace = ruleFailure.GetTriggerEvent().K8s.Namespace
	}

	if runtimek8sdetails.ContainerName == "" {
		runtimek8sdetails.ContainerName = ruleFailure.GetTriggerEvent().Runtime.ContainerName
	}

	if runtimek8sdetails.ContainerID == "" {
		runtimek8sdetails.ContainerID = ruleFailure.GetTriggerEvent().Runtime.ContainerID
	}

	if runtimek8sdetails.HostNetwork == nil {
		hostNetwork := ruleFailure.GetTriggerEvent().K8s.HostNetwork
		runtimek8sdetails.HostNetwork = &hostNetwork
	}

	ruleFailure.SetRuntimeAlertK8sDetails(runtimek8sdetails)

	return ruleFailure
}

<<<<<<< HEAD
func (rm *RuleManager) isCached(namespace, name string) bool {
	return true

	podName := fmt.Sprintf("%s/%s", namespace, name)

	// this will prevent multiple goroutines from waiting for the same pod to be cached
	// first, try to read lock the pod
	rm.podInCacheMutexes.RLock(podName)

	if rm.cachedPods.Contains(podName) {
		rm.podInCacheMutexes.RUnlock(podName)
		return true
	}
	rm.podInCacheMutexes.RUnlock(podName)

	// if the pod is not cached, lock it for writing
	rm.podInCacheMutexes.Lock(podName)
	defer rm.podInCacheMutexes.Unlock(podName)

	// check again (because another goroutine might have cached the pod while we were waiting for the lock)
	if rm.cachedPods.Contains(podName) {
		return true
	}

	// wait for pod to be cached
	if err := backoff.Retry(func() error {
		// if !rm.objectCache.K8sObjectCache().IsCached("Pod", namespace, name) {
		// 	return fmt.Errorf("pod %s/%s not found in K8sObjectCache", namespace, name)
		// }

		return nil
	}, backoff.NewExponentialBackOff()); err != nil {
		return false
	}

	rm.cachedPods.Add(podName)
	return true
}

=======
>>>>>>> 2258a8f8
// Checks if the event type is relevant to the rule.
func isEventRelevant(ruleSpec ruleengine.RuleSpec, eventType utils.EventType) bool {
	for _, i := range ruleSpec.RequiredEventTypes() {
		if i == eventType {
			return true
		}
	}
	return false
}<|MERGE_RESOLUTION|>--- conflicted
+++ resolved
@@ -550,49 +550,7 @@
 
 	return ruleFailure
 }
-
-<<<<<<< HEAD
-func (rm *RuleManager) isCached(namespace, name string) bool {
-	return true
-
-	podName := fmt.Sprintf("%s/%s", namespace, name)
-
-	// this will prevent multiple goroutines from waiting for the same pod to be cached
-	// first, try to read lock the pod
-	rm.podInCacheMutexes.RLock(podName)
-
-	if rm.cachedPods.Contains(podName) {
-		rm.podInCacheMutexes.RUnlock(podName)
-		return true
-	}
-	rm.podInCacheMutexes.RUnlock(podName)
-
-	// if the pod is not cached, lock it for writing
-	rm.podInCacheMutexes.Lock(podName)
-	defer rm.podInCacheMutexes.Unlock(podName)
-
-	// check again (because another goroutine might have cached the pod while we were waiting for the lock)
-	if rm.cachedPods.Contains(podName) {
-		return true
-	}
-
-	// wait for pod to be cached
-	if err := backoff.Retry(func() error {
-		// if !rm.objectCache.K8sObjectCache().IsCached("Pod", namespace, name) {
-		// 	return fmt.Errorf("pod %s/%s not found in K8sObjectCache", namespace, name)
-		// }
-
-		return nil
-	}, backoff.NewExponentialBackOff()); err != nil {
-		return false
-	}
-
-	rm.cachedPods.Add(podName)
-	return true
-}
-
-=======
->>>>>>> 2258a8f8
+ 
 // Checks if the event type is relevant to the rule.
 func isEventRelevant(ruleSpec ruleengine.RuleSpec, eventType utils.EventType) bool {
 	for _, i := range ruleSpec.RequiredEventTypes() {
