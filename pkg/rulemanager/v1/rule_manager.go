package rulemanager

import (
	"context"
	"errors"
	"fmt"
	"path/filepath"
	"time"

	"github.com/kubescape/node-agent/pkg/config"
	"github.com/kubescape/node-agent/pkg/exporters"
	"github.com/kubescape/node-agent/pkg/k8sclient"
	"github.com/kubescape/node-agent/pkg/processmanager"
	"github.com/kubescape/node-agent/pkg/ruleengine"
	"github.com/kubescape/node-agent/pkg/rulemanager"
	"github.com/kubescape/node-agent/pkg/utils"

	"github.com/armosec/utils-k8s-go/wlid"
	"github.com/cenkalti/backoff/v4"
	"github.com/dustin/go-humanize"
	helpersv1 "github.com/kubescape/k8s-interface/instanceidhandler/v1/helpers"
	"go.opentelemetry.io/otel"
	corev1 "k8s.io/api/core/v1"

	bindingcache "github.com/kubescape/node-agent/pkg/rulebindingmanager"

	"github.com/kubescape/node-agent/pkg/metricsmanager"
	"github.com/kubescape/node-agent/pkg/objectcache"

	ruleenginetypes "github.com/kubescape/node-agent/pkg/ruleengine/types"

	mapset "github.com/deckarep/golang-set/v2"
	"github.com/goradd/maps"
	containercollection "github.com/inspektor-gadget/inspektor-gadget/pkg/container-collection"
	eventtypes "github.com/inspektor-gadget/inspektor-gadget/pkg/types"
	metav1 "k8s.io/apimachinery/pkg/apis/meta/v1"

	"github.com/kubescape/go-logger"
	"github.com/kubescape/go-logger/helpers"
	"github.com/kubescape/k8s-interface/instanceidhandler/v1"
	"github.com/kubescape/k8s-interface/workloadinterface"

	storageUtils "github.com/kubescape/storage/pkg/utils"
)

const (
	// Max file size to calculate hash is 50MB.
	maxFileSize int64 = 50 * 1024 * 1024
)

type RuleManager struct {
	cfg                      config.Config
	watchedContainerChannels maps.SafeMap[string, chan error] // key is k8sContainerID
	ruleBindingCache         bindingcache.RuleBindingCache
	trackedContainers        mapset.Set[string] // key is k8sContainerID
	k8sClient                k8sclient.K8sClientInterface
	ctx                      context.Context
	objectCache              objectcache.ObjectCache
	exporter                 exporters.Exporter
	metrics                  metricsmanager.MetricsManager
	syscallPeekFunc          func(nsMountId uint64) ([]string, error)
	containerMutexes         storageUtils.MapMutex[string] // key is k8sContainerID
	podToWlid                maps.SafeMap[string, string]  // key is namespace/podName
	nodeName                 string
	clusterName              string
	containerIdToShimPid     maps.SafeMap[string, uint32]
	containerIdToPid         maps.SafeMap[string, uint32]
<<<<<<< HEAD
	enricher                 ruleenginetypes.Enricher
=======
	processManager           processmanager.ProcessManagerClient
>>>>>>> 2b2bc243
}

var _ rulemanager.RuleManagerClient = (*RuleManager)(nil)

<<<<<<< HEAD
func CreateRuleManager(ctx context.Context, cfg config.Config, k8sClient k8sclient.K8sClientInterface, ruleBindingCache bindingcache.RuleBindingCache, objectCache objectcache.ObjectCache, exporter exporters.Exporter, metrics metricsmanager.MetricsManager, nodeName string, clusterName string, enricher ruleenginetypes.Enricher) (*RuleManager, error) {
=======
func CreateRuleManager(ctx context.Context, cfg config.Config, k8sClient k8sclient.K8sClientInterface, ruleBindingCache bindingcache.RuleBindingCache, objectCache objectcache.ObjectCache, exporter exporters.Exporter, metrics metricsmanager.MetricsManager, nodeName string, clusterName string, processManager processmanager.ProcessManagerClient) (*RuleManager, error) {
>>>>>>> 2b2bc243
	return &RuleManager{
		cfg:               cfg,
		ctx:               ctx,
		k8sClient:         k8sClient,
		containerMutexes:  storageUtils.NewMapMutex[string](),
		trackedContainers: mapset.NewSet[string](),
		ruleBindingCache:  ruleBindingCache,
		objectCache:       objectCache,
		exporter:          exporter,
		metrics:           metrics,
		nodeName:          nodeName,
		clusterName:       clusterName,
<<<<<<< HEAD
		enricher:          enricher,
=======
		processManager:    processManager,
>>>>>>> 2b2bc243
	}, nil
}

func (rm *RuleManager) monitorContainer(ctx context.Context, container *containercollection.Container, watchedContainer *utils.WatchedContainerData) error {
	logger.L().Debug("RuleManager - start monitor on container",
		helpers.Int("container index", watchedContainer.ContainerIndex),
		helpers.String("container ID", watchedContainer.ContainerID),
		helpers.String("k8s workload", watchedContainer.K8sContainerID))

	var pod *corev1.Pod
	if err := backoff.Retry(func() error {
		p, err := rm.k8sClient.GetKubernetesClient().CoreV1().Pods(container.K8s.Namespace).Get(ctx, container.K8s.PodName, metav1.GetOptions{})
		if err != nil {
			return err
		}
		pod = p
		return nil
	}, backoff.NewExponentialBackOff()); err != nil {
		logger.L().Ctx(ctx).Error("RuleManager - failed to get pod", helpers.Error(err),
			helpers.String("namespace", container.K8s.Namespace),
			helpers.String("name", container.K8s.PodName))
		// failed to get pod
		return err
	}
	syscallTicker := time.NewTicker(5 * time.Second)

	for {
		select {
		case <-syscallTicker.C:
			if rm.syscallPeekFunc == nil {
				logger.L().Debug("RuleManager - syscallPeekFunc is not set", helpers.String("container ID", watchedContainer.ContainerID))
				continue
			}

			if watchedContainer.NsMntId == 0 {
				logger.L().Error("RuleManager - mount namespace ID is not set", helpers.String("container ID", watchedContainer.ContainerID))
			}

			var syscalls []string
			if syscallsFromFunc, err := rm.syscallPeekFunc(watchedContainer.NsMntId); err == nil {
				syscalls = syscallsFromFunc
			}

			rules := rm.ruleBindingCache.ListRulesForPod(pod.GetNamespace(), pod.GetName())
			for _, syscall := range syscalls {
				event := ruleenginetypes.SyscallEvent{
					Event: eventtypes.Event{
						Timestamp: eventtypes.Time(time.Now().UnixNano()),
						Type:      eventtypes.NORMAL,
						CommonData: eventtypes.CommonData{
							Runtime: eventtypes.BasicRuntimeMetadata{
								ContainerID: watchedContainer.ContainerID,
								RuntimeName: container.Runtime.RuntimeName,
							},
							K8s: eventtypes.K8sMetadata{
								Node: pod.Spec.NodeName,
								BasicK8sMetadata: eventtypes.BasicK8sMetadata{
									Namespace:     pod.GetNamespace(),
									PodName:       pod.GetName(),
									PodLabels:     pod.GetLabels(),
									ContainerName: watchedContainer.InstanceID.GetContainerName(),
								},
								HostNetwork: pod.Spec.HostNetwork,
							},
						},
					},
					WithMountNsID: eventtypes.WithMountNsID{
						MountNsID: watchedContainer.NsMntId,
					},
					Pid: container.ContainerPid(),
					// TODO: Figure out how to get UID, GID and comm from the syscall.
					// Uid:         container.OciConfig.Process.User.UID,
					// Gid:         container.OciConfig.Process.User.GID,
					// Comm:        container.OciConfig.Process.Args[0],
					SyscallName: syscall,
				}

				rm.processEvent(utils.SyscallEventType, &event, rules)
			}
		case err := <-watchedContainer.SyncChannel:
			switch {
			case errors.Is(err, utils.ContainerHasTerminatedError):
				return nil
			}
		}
	}
}

func (rm *RuleManager) ensureInstanceID(container *containercollection.Container, watchedContainer *utils.WatchedContainerData) error {
	if watchedContainer.InstanceID != nil {
		return nil
	}

	wl, err := rm.k8sClient.GetWorkload(container.K8s.Namespace, "Pod", container.K8s.PodName)
	if err != nil {
		return fmt.Errorf("failed to get workload: %w", err)
	}

	pod := wl.(*workloadinterface.Workload)

	// find instanceID
	instanceIDs, err := instanceidhandler.GenerateInstanceID(pod)
	if err != nil {
		return fmt.Errorf("failed to generate instanceID: %w", err)
	}

	watchedContainer.InstanceID = instanceIDs[0]
	for i := range instanceIDs {
		if instanceIDs[i].GetContainerName() == container.K8s.ContainerName {
			watchedContainer.InstanceID = instanceIDs[i]
		}
	}
	// find container type and index
	if watchedContainer.ContainerType == utils.Unknown {
		watchedContainer.SetContainerInfo(pod, container.K8s.ContainerName)
	}

	return nil
}

func (rm *RuleManager) startRuleManager(ctx context.Context, container *containercollection.Container, k8sContainerID string) {
	ctx, span := otel.Tracer("").Start(ctx, "RuleManager.startRuleManager")
	defer span.End()

	syncChannel := make(chan error, 10)
	rm.watchedContainerChannels.Set(container.Runtime.ContainerID, syncChannel)

	watchedContainer := &utils.WatchedContainerData{
		ContainerID:    container.Runtime.ContainerID,
		SyncChannel:    syncChannel,
		K8sContainerID: k8sContainerID,
		NsMntId:        container.Mntns,
	}

	// don't start monitoring until we have the instanceID - need to retry until the Pod is updated.
	if err := backoff.Retry(func() error {
		return rm.ensureInstanceID(container, watchedContainer)
	}, backoff.NewExponentialBackOff()); err != nil {
		logger.L().Ctx(ctx).Error("RuleManager - failed to ensure instanceID", helpers.Error(err),
			helpers.Int("container index", watchedContainer.ContainerIndex),
			helpers.String("container ID", watchedContainer.ContainerID),
			helpers.String("k8s workload", watchedContainer.K8sContainerID))
	}

	if err := rm.monitorContainer(ctx, container, watchedContainer); err != nil {
		logger.L().Debug("RuleManager - stop monitor on container", helpers.String("reason", err.Error()),
			helpers.Int("container index", watchedContainer.ContainerIndex),
			helpers.String("container ID", watchedContainer.ContainerID),
			helpers.String("k8s workload", watchedContainer.K8sContainerID))
	}

	rm.deleteResources(watchedContainer)
}

func (rm *RuleManager) deleteResources(watchedContainer *utils.WatchedContainerData) {
	// make sure we don't run deleteResources and saveProfile at the same time
	rm.containerMutexes.Lock(watchedContainer.K8sContainerID)
	defer rm.containerMutexes.Unlock(watchedContainer.K8sContainerID)

	// delete resources
	rm.trackedContainers.Remove(watchedContainer.K8sContainerID)
	rm.watchedContainerChannels.Delete(watchedContainer.ContainerID)
}

func (rm *RuleManager) ContainerCallback(notif containercollection.PubSubEvent) {
	// check if the container should be ignored
	if rm.cfg.SkipNamespace(notif.Container.K8s.Namespace) {
		return
	}

	k8sContainerID := utils.CreateK8sContainerID(notif.Container.K8s.Namespace, notif.Container.K8s.PodName, notif.Container.K8s.ContainerName)

	switch notif.Type {
	case containercollection.EventTypeAddContainer:
		if rm.watchedContainerChannels.Has(notif.Container.Runtime.ContainerID) {
			logger.L().Debug("container already exist in memory",
				helpers.String("container ID", notif.Container.Runtime.ContainerID),
				helpers.String("k8s workload", k8sContainerID))
			return
		}
		podID := utils.CreateK8sPodID(notif.Container.K8s.Namespace, notif.Container.K8s.PodName)
		if !rm.podToWlid.Has(podID) {
			w, err := rm.getWorkloadIdentifier(notif.Container.K8s.Namespace, notif.Container.K8s.PodName)
			if err != nil {
				logger.L().Debug("RuleManager - failed to get workload identifier", helpers.Error(err), helpers.String("k8s workload", notif.Container.K8s.PodName))
			} else {
				rm.podToWlid.Set(podID, w)
			}
		}
		rm.trackedContainers.Add(k8sContainerID)
		shim, err := utils.GetProcessStat(int(notif.Container.ContainerPid()))
		if err != nil {
			logger.L().Warning("RuleManager - failed to get shim process", helpers.Error(err))
		} else {
			rm.containerIdToShimPid.Set(notif.Container.Runtime.ContainerID, uint32(shim.PPID))
		}
		rm.containerIdToPid.Set(notif.Container.Runtime.ContainerID, notif.Container.ContainerPid())
		go rm.startRuleManager(rm.ctx, notif.Container, k8sContainerID)
	case containercollection.EventTypeRemoveContainer:
		channel := rm.watchedContainerChannels.Get(notif.Container.Runtime.ContainerID)
		if channel != nil {
			channel <- utils.ContainerHasTerminatedError
		}
		rm.watchedContainerChannels.Delete(notif.Container.Runtime.ContainerID)
		rm.podToWlid.Delete(utils.CreateK8sPodID(notif.Container.K8s.Namespace, notif.Container.K8s.PodName))
		rm.containerIdToShimPid.Delete(notif.Container.Runtime.ContainerID)
		rm.containerIdToPid.Delete(notif.Container.Runtime.ContainerID)
	}
}

func (rm *RuleManager) getWorkloadIdentifier(podNamespace, podName string) (string, error) {
	wl, err := rm.k8sClient.GetWorkload(podNamespace, "Pod", podName)
	if err != nil {
		return "", fmt.Errorf("failed to get workload: %w", err)
	}
	pod := wl.(*workloadinterface.Workload)

	// find parentWlid
	kind, name, err := rm.k8sClient.CalculateWorkloadParentRecursive(pod)
	if err != nil {
		return "", fmt.Errorf("failed to calculate workload parent: %w", err)
	}
	parentWorkload, err := rm.k8sClient.GetWorkload(pod.GetNamespace(), kind, name)
	if err != nil {
		return "", fmt.Errorf("failed to get parent workload: %w", err)
	}
	w := parentWorkload.(*workloadinterface.Workload)
	generatedWlid := w.GenerateWlid(rm.clusterName)
	err = wlid.IsWlidValid(generatedWlid)
	if err != nil {
		return "", fmt.Errorf("failed to validate WLID: %w", err)
	}

	return generatedWlid, nil
}

func (rm *RuleManager) RegisterPeekFunc(peek func(mntns uint64) ([]string, error)) {
	rm.syscallPeekFunc = peek
}

func (rm *RuleManager) ReportEvent(eventType utils.EventType, event utils.K8sEvent) {
	if event.GetNamespace() == "" || event.GetPod() == "" {
		logger.L().Error("RuleManager - failed to get namespace and pod name from custom event")
		return
	}

	// list custom rules
	rules := rm.ruleBindingCache.ListRulesForPod(event.GetNamespace(), event.GetPod())
	rm.processEvent(eventType, event, rules)
}

func (rm *RuleManager) processEvent(eventType utils.EventType, event utils.K8sEvent, rules []ruleengine.RuleEvaluator) {
	for _, rule := range rules {
		if rule == nil {
			continue
		}

		if !isEventRelevant(rule.Requirements(), eventType) {
			continue
		}

		res := rule.ProcessEvent(eventType, event, rm.objectCache)
		if res != nil {
			res = rm.enrichRuleFailure(res)
			res.SetWorkloadDetails(rm.podToWlid.Get(utils.CreateK8sPodID(res.GetRuntimeAlertK8sDetails().Namespace, res.GetRuntimeAlertK8sDetails().PodName)))
			rm.exporter.SendRuleAlert(res)

			rm.metrics.ReportRuleAlert(rule.Name())
		}
		rm.metrics.ReportRuleProcessed(rule.Name())
	}
}
func (rm *RuleManager) enrichRuleFailure(ruleFailure ruleengine.RuleFailure) ruleengine.RuleFailure {
	var err error
	var path string
	var hostPath string
	if ruleFailure.GetRuntimeProcessDetails().ProcessTree.Path == "" {
		path, err = utils.GetPathFromPid(ruleFailure.GetRuntimeProcessDetails().ProcessTree.PID)
	}

	if err != nil {
		if ruleFailure.GetRuntimeProcessDetails().ProcessTree.Path != "" {
			hostPath = filepath.Join("/proc", fmt.Sprintf("/%d/root/%s", rm.containerIdToPid.Get(ruleFailure.GetTriggerEvent().Runtime.ContainerID), ruleFailure.GetRuntimeProcessDetails().ProcessTree.Path))
		}
	} else {
		hostPath = filepath.Join("/proc", fmt.Sprintf("/%d/root/%s", ruleFailure.GetRuntimeProcessDetails().ProcessTree.PID, path))
	}

	// Enrich BaseRuntimeAlert
	baseRuntimeAlert := ruleFailure.GetBaseRuntimeAlert()

	baseRuntimeAlert.Timestamp = time.Unix(0, int64(ruleFailure.GetTriggerEvent().Timestamp))
	var size int64 = 0
	if hostPath != "" {
		size, err = utils.GetFileSize(hostPath)
		if err != nil {
			size = 0
		}
	}

	if baseRuntimeAlert.Size == "" && hostPath != "" && size != 0 {
		baseRuntimeAlert.Size = humanize.Bytes(uint64(size))
	}

	if size != 0 && size < maxFileSize && hostPath != "" {
		if baseRuntimeAlert.MD5Hash == "" || baseRuntimeAlert.SHA1Hash == "" {
			sha1hash, md5hash, err := utils.CalculateFileHashes(hostPath)
			if err == nil {
				baseRuntimeAlert.MD5Hash = md5hash
				baseRuntimeAlert.SHA1Hash = sha1hash
			}
		}
	}

	ruleFailure.SetBaseRuntimeAlert(baseRuntimeAlert)

	runtimeProcessDetails := ruleFailure.GetRuntimeProcessDetails()

	err = backoff.Retry(func() error {
		tree, err := rm.processManager.GetProcessTreeForPID(
			ruleFailure.GetRuntimeProcessDetails().ContainerID,
			int(ruleFailure.GetRuntimeProcessDetails().ProcessTree.PID),
		)
		if err != nil {
			return err
		}
		runtimeProcessDetails.ProcessTree = tree
		return nil
	}, backoff.NewExponentialBackOff(
		backoff.WithInitialInterval(50*time.Millisecond),
		backoff.WithMaxInterval(200*time.Millisecond),
		backoff.WithMaxElapsedTime(500*time.Millisecond),
	))

	if err != nil && rm.containerIdToShimPid.Has(ruleFailure.GetRuntimeProcessDetails().ContainerID) {
		logger.L().Debug("RuleManager - failed to get process tree, trying to get process tree from shim",
			helpers.Error(err),
			helpers.String("container ID", ruleFailure.GetRuntimeProcessDetails().ContainerID))

		if tree, err := utils.CreateProcessTree(&runtimeProcessDetails.ProcessTree,
			rm.containerIdToShimPid.Get(ruleFailure.GetRuntimeProcessDetails().ContainerID)); err == nil {
			runtimeProcessDetails.ProcessTree = *tree
		}
	}

	ruleFailure.SetRuntimeProcessDetails(runtimeProcessDetails)

	// Enrich RuntimeAlertK8sDetails
	runtimek8sdetails := ruleFailure.GetRuntimeAlertK8sDetails()
	if runtimek8sdetails.Image == "" {
		runtimek8sdetails.Image = ruleFailure.GetTriggerEvent().Runtime.ContainerImageName
	}

	if runtimek8sdetails.ImageDigest == "" {
		runtimek8sdetails.ImageDigest = ruleFailure.GetTriggerEvent().Runtime.ContainerImageDigest
	}

	if runtimek8sdetails.Namespace == "" {
		runtimek8sdetails.Namespace = ruleFailure.GetTriggerEvent().K8s.Namespace
	}

	if runtimek8sdetails.PodName == "" {
		runtimek8sdetails.PodName = ruleFailure.GetTriggerEvent().K8s.PodName
	}

	if runtimek8sdetails.PodNamespace == "" {
		runtimek8sdetails.PodNamespace = ruleFailure.GetTriggerEvent().K8s.Namespace
	}

	if runtimek8sdetails.ContainerName == "" {
		runtimek8sdetails.ContainerName = ruleFailure.GetTriggerEvent().K8s.ContainerName
	}

	if runtimek8sdetails.ContainerID == "" {
		runtimek8sdetails.ContainerID = ruleFailure.GetTriggerEvent().Runtime.ContainerID
	}

	if runtimek8sdetails.HostNetwork == nil {
		hostNetwork := ruleFailure.GetTriggerEvent().K8s.HostNetwork
		runtimek8sdetails.HostNetwork = &hostNetwork
	}

	ruleFailure.SetRuntimeAlertK8sDetails(runtimek8sdetails)
	rm.enricher.EnrichRuleFailure(ruleFailure)
	return ruleFailure
}

// Checks if the event type is relevant to the rule.
func isEventRelevant(ruleSpec ruleengine.RuleSpec, eventType utils.EventType) bool {
	for _, i := range ruleSpec.RequiredEventTypes() {
		if i == eventType {
			return true
		}
	}
	return false
}

func (rm *RuleManager) HasApplicableRuleBindings(namespace, name string) bool {
	return len(rm.ruleBindingCache.ListRulesForPod(namespace, name)) > 0
}

func (rm *RuleManager) HasFinalApplicationProfile(pod *corev1.Pod) bool {
	for _, c := range utils.GetContainerStatuses(pod.Status) {
		ap := rm.objectCache.ApplicationProfileCache().GetApplicationProfile(utils.TrimRuntimePrefix(c.ContainerID))
		if ap != nil {
			if status, ok := ap.Annotations[helpersv1.StatusMetadataKey]; ok {
				// in theory, only completed profiles are stored in cache, but we check anyway
				return status == helpersv1.Completed
			}
		}
	}
	return false
}

func (rm *RuleManager) IsContainerMonitored(k8sContainerID string) bool {
	return rm.trackedContainers.Contains(k8sContainerID)
}

func (rm *RuleManager) IsPodMonitored(namespace, pod string) bool {
	return rm.podToWlid.Has(utils.CreateK8sPodID(namespace, pod))
}<|MERGE_RESOLUTION|>--- conflicted
+++ resolved
@@ -65,20 +65,13 @@
 	clusterName              string
 	containerIdToShimPid     maps.SafeMap[string, uint32]
 	containerIdToPid         maps.SafeMap[string, uint32]
-<<<<<<< HEAD
 	enricher                 ruleenginetypes.Enricher
-=======
 	processManager           processmanager.ProcessManagerClient
->>>>>>> 2b2bc243
 }
 
 var _ rulemanager.RuleManagerClient = (*RuleManager)(nil)
 
-<<<<<<< HEAD
-func CreateRuleManager(ctx context.Context, cfg config.Config, k8sClient k8sclient.K8sClientInterface, ruleBindingCache bindingcache.RuleBindingCache, objectCache objectcache.ObjectCache, exporter exporters.Exporter, metrics metricsmanager.MetricsManager, nodeName string, clusterName string, enricher ruleenginetypes.Enricher) (*RuleManager, error) {
-=======
-func CreateRuleManager(ctx context.Context, cfg config.Config, k8sClient k8sclient.K8sClientInterface, ruleBindingCache bindingcache.RuleBindingCache, objectCache objectcache.ObjectCache, exporter exporters.Exporter, metrics metricsmanager.MetricsManager, nodeName string, clusterName string, processManager processmanager.ProcessManagerClient) (*RuleManager, error) {
->>>>>>> 2b2bc243
+func CreateRuleManager(ctx context.Context, cfg config.Config, k8sClient k8sclient.K8sClientInterface, ruleBindingCache bindingcache.RuleBindingCache, objectCache objectcache.ObjectCache, exporter exporters.Exporter, metrics metricsmanager.MetricsManager, nodeName string, clusterName string, processManager processmanager.ProcessManagerClient, enricher ruleenginetypes.Enricher) (*RuleManager, error) {
 	return &RuleManager{
 		cfg:               cfg,
 		ctx:               ctx,
@@ -91,11 +84,8 @@
 		metrics:           metrics,
 		nodeName:          nodeName,
 		clusterName:       clusterName,
-<<<<<<< HEAD
 		enricher:          enricher,
-=======
 		processManager:    processManager,
->>>>>>> 2b2bc243
 	}, nil
 }
 
