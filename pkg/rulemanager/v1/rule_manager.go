package rulemanager

import (
	"context"
	"errors"
	"fmt"
	"path/filepath"
	"time"

	"github.com/kubescape/node-agent/pkg/config"
	"github.com/kubescape/node-agent/pkg/exporters"
	"github.com/kubescape/node-agent/pkg/k8sclient"
	"github.com/kubescape/node-agent/pkg/ruleengine"
	"github.com/kubescape/node-agent/pkg/rulemanager"
	"github.com/kubescape/node-agent/pkg/utils"

	"github.com/armosec/utils-k8s-go/wlid"
	"github.com/cenkalti/backoff/v4"
	"github.com/dustin/go-humanize"
	helpersv1 "github.com/kubescape/k8s-interface/instanceidhandler/v1/helpers"
	"go.opentelemetry.io/otel"
	corev1 "k8s.io/api/core/v1"

	bindingcache "github.com/kubescape/node-agent/pkg/rulebindingmanager"

	"github.com/kubescape/node-agent/pkg/metricsmanager"
	"github.com/kubescape/node-agent/pkg/objectcache"

<<<<<<< HEAD
	tracerhardlinktype "github.com/kubescape/node-agent/pkg/ebpf/gadgets/hardlink/types"
	tracerptracetype "github.com/kubescape/node-agent/pkg/ebpf/gadgets/ptrace/tracer/types"
	tracerrandomxtype "github.com/kubescape/node-agent/pkg/ebpf/gadgets/randomx/types"
	tracersshtype "github.com/kubescape/node-agent/pkg/ebpf/gadgets/ssh/types"
	tracersymlinktype "github.com/kubescape/node-agent/pkg/ebpf/gadgets/symlink/types"

=======
>>>>>>> ccab9227
	ruleenginetypes "github.com/kubescape/node-agent/pkg/ruleengine/types"

	mapset "github.com/deckarep/golang-set/v2"
	"github.com/goradd/maps"
	containercollection "github.com/inspektor-gadget/inspektor-gadget/pkg/container-collection"
	eventtypes "github.com/inspektor-gadget/inspektor-gadget/pkg/types"
	metav1 "k8s.io/apimachinery/pkg/apis/meta/v1"

	"github.com/kubescape/go-logger"
	"github.com/kubescape/go-logger/helpers"
	"github.com/kubescape/k8s-interface/instanceidhandler/v1"
	"github.com/kubescape/k8s-interface/workloadinterface"

	storageUtils "github.com/kubescape/storage/pkg/utils"
)

const (
	// Max file size to calculate hash is 50MB.
	maxFileSize int64 = 50 * 1024 * 1024
)

type RuleManager struct {
	cfg                      config.Config
	watchedContainerChannels maps.SafeMap[string, chan error] // key is k8sContainerID
	ruleBindingCache         bindingcache.RuleBindingCache
	trackedContainers        mapset.Set[string] // key is k8sContainerID
	k8sClient                k8sclient.K8sClientInterface
	ctx                      context.Context
	objectCache              objectcache.ObjectCache
	exporter                 exporters.Exporter
	metrics                  metricsmanager.MetricsManager
	syscallPeekFunc          func(nsMountId uint64) ([]string, error)
	containerMutexes         storageUtils.MapMutex[string] // key is k8sContainerID
	podToWlid                maps.SafeMap[string, string]  // key is namespace/podName
	nodeName                 string
	clusterName              string
	containerIdToShimPid     maps.SafeMap[string, uint32]
	containerIdToPid         maps.SafeMap[string, uint32]
}

var _ rulemanager.RuleManagerClient = (*RuleManager)(nil)

func CreateRuleManager(ctx context.Context, cfg config.Config, k8sClient k8sclient.K8sClientInterface, ruleBindingCache bindingcache.RuleBindingCache, objectCache objectcache.ObjectCache, exporter exporters.Exporter, metrics metricsmanager.MetricsManager, nodeName string, clusterName string) (*RuleManager, error) {
	return &RuleManager{
		cfg:               cfg,
		ctx:               ctx,
		k8sClient:         k8sClient,
		containerMutexes:  storageUtils.NewMapMutex[string](),
		trackedContainers: mapset.NewSet[string](),
		ruleBindingCache:  ruleBindingCache,
		objectCache:       objectCache,
		exporter:          exporter,
		metrics:           metrics,
		nodeName:          nodeName,
		clusterName:       clusterName,
	}, nil
}

func (rm *RuleManager) monitorContainer(ctx context.Context, container *containercollection.Container, watchedContainer *utils.WatchedContainerData) error {
	logger.L().Debug("RuleManager - start monitor on container",
		helpers.Int("container index", watchedContainer.ContainerIndex),
		helpers.String("container ID", watchedContainer.ContainerID),
		helpers.String("k8s workload", watchedContainer.K8sContainerID))

	var pod *corev1.Pod
	if err := backoff.Retry(func() error {
		p, err := rm.k8sClient.GetKubernetesClient().CoreV1().Pods(container.K8s.Namespace).Get(ctx, container.K8s.PodName, metav1.GetOptions{})
		if err != nil {
			return err
		}
		pod = p
		return nil
	}, backoff.NewExponentialBackOff()); err != nil {
		logger.L().Ctx(ctx).Error("RuleManager - failed to get pod", helpers.Error(err),
			helpers.String("namespace", container.K8s.Namespace),
			helpers.String("name", container.K8s.PodName))
		// failed to get pod
		return err
	}
	syscallTicker := time.NewTicker(5 * time.Second)

	for {
		select {
		case <-syscallTicker.C:
			if rm.syscallPeekFunc == nil {
				logger.L().Debug("RuleManager - syscallPeekFunc is not set", helpers.String("container ID", watchedContainer.ContainerID))
				continue
			}

			if watchedContainer.NsMntId == 0 {
				logger.L().Error("RuleManager - mount namespace ID is not set", helpers.String("container ID", watchedContainer.ContainerID))
			}

			var syscalls []string
			if syscallsFromFunc, err := rm.syscallPeekFunc(watchedContainer.NsMntId); err == nil {
				syscalls = syscallsFromFunc
			}

			rules := rm.ruleBindingCache.ListRulesForPod(pod.GetNamespace(), pod.GetName())
			for _, syscall := range syscalls {
				event := ruleenginetypes.SyscallEvent{
					Event: eventtypes.Event{
						Timestamp: eventtypes.Time(time.Now().UnixNano()),
						Type:      eventtypes.NORMAL,
						CommonData: eventtypes.CommonData{
							Runtime: eventtypes.BasicRuntimeMetadata{
								ContainerID: watchedContainer.ContainerID,
								RuntimeName: container.Runtime.RuntimeName,
							},
							K8s: eventtypes.K8sMetadata{
								Node: pod.Spec.NodeName,
								BasicK8sMetadata: eventtypes.BasicK8sMetadata{
									Namespace:     pod.GetNamespace(),
									PodName:       pod.GetName(),
									PodLabels:     pod.GetLabels(),
									ContainerName: watchedContainer.InstanceID.GetContainerName(),
								},
								HostNetwork: pod.Spec.HostNetwork,
							},
						},
					},
					WithMountNsID: eventtypes.WithMountNsID{
						MountNsID: watchedContainer.NsMntId,
					},
					Pid: container.Pid,
					// TODO: Figure out how to get UID, GID and comm from the syscall.
					// Uid:         container.OciConfig.Process.User.UID,
					// Gid:         container.OciConfig.Process.User.GID,
					// Comm:        container.OciConfig.Process.Args[0],
					SyscallName: syscall,
				}

				rm.processEvent(utils.SyscallEventType, &event, rules)
			}
		case err := <-watchedContainer.SyncChannel:
			switch {
			case errors.Is(err, utils.ContainerHasTerminatedError):
				return nil
			}
		}
	}
}

func (rm *RuleManager) ensureInstanceID(container *containercollection.Container, watchedContainer *utils.WatchedContainerData) error {
	if watchedContainer.InstanceID != nil {
		return nil
	}

	wl, err := rm.k8sClient.GetWorkload(container.K8s.Namespace, "Pod", container.K8s.PodName)
	if err != nil {
		return fmt.Errorf("failed to get workload: %w", err)
	}

	pod := wl.(*workloadinterface.Workload)

	// find instanceID
	instanceIDs, err := instanceidhandler.GenerateInstanceID(pod)
	if err != nil {
		return fmt.Errorf("failed to generate instanceID: %w", err)
	}

	watchedContainer.InstanceID = instanceIDs[0]
	for i := range instanceIDs {
		if instanceIDs[i].GetContainerName() == container.K8s.ContainerName {
			watchedContainer.InstanceID = instanceIDs[i]
		}
	}
	// find container type and index
	if watchedContainer.ContainerType == utils.Unknown {
		watchedContainer.SetContainerInfo(pod, container.K8s.ContainerName)
	}

	return nil
}

func (rm *RuleManager) startRuleManager(ctx context.Context, container *containercollection.Container, k8sContainerID string) {
	ctx, span := otel.Tracer("").Start(ctx, "RuleManager.startRuleManager")
	defer span.End()

	syncChannel := make(chan error, 10)
	rm.watchedContainerChannels.Set(container.Runtime.ContainerID, syncChannel)

	watchedContainer := &utils.WatchedContainerData{
		ContainerID:    container.Runtime.ContainerID,
		SyncChannel:    syncChannel,
		K8sContainerID: k8sContainerID,
		NsMntId:        container.Mntns,
	}

	// don't start monitoring until we have the instanceID - need to retry until the Pod is updated.
	if err := backoff.Retry(func() error {
		return rm.ensureInstanceID(container, watchedContainer)
	}, backoff.NewExponentialBackOff()); err != nil {
		logger.L().Ctx(ctx).Error("RuleManager - failed to ensure instanceID", helpers.Error(err),
			helpers.Int("container index", watchedContainer.ContainerIndex),
			helpers.String("container ID", watchedContainer.ContainerID),
			helpers.String("k8s workload", watchedContainer.K8sContainerID))
	}

	if err := rm.monitorContainer(ctx, container, watchedContainer); err != nil {
		logger.L().Debug("RuleManager - stop monitor on container", helpers.String("reason", err.Error()),
			helpers.Int("container index", watchedContainer.ContainerIndex),
			helpers.String("container ID", watchedContainer.ContainerID),
			helpers.String("k8s workload", watchedContainer.K8sContainerID))
	}

	rm.deleteResources(watchedContainer)
}

func (rm *RuleManager) deleteResources(watchedContainer *utils.WatchedContainerData) {
	// make sure we don't run deleteResources and saveProfile at the same time
	rm.containerMutexes.Lock(watchedContainer.K8sContainerID)
	defer rm.containerMutexes.Unlock(watchedContainer.K8sContainerID)

	// delete resources
	rm.trackedContainers.Remove(watchedContainer.K8sContainerID)
	rm.watchedContainerChannels.Delete(watchedContainer.ContainerID)
}

func (rm *RuleManager) ContainerCallback(notif containercollection.PubSubEvent) {
	// check if the container should be ignored
	if rm.cfg.SkipNamespace(notif.Container.K8s.Namespace) {
		return
	}

	k8sContainerID := utils.CreateK8sContainerID(notif.Container.K8s.Namespace, notif.Container.K8s.PodName, notif.Container.K8s.ContainerName)

	switch notif.Type {
	case containercollection.EventTypeAddContainer:
		if rm.watchedContainerChannels.Has(notif.Container.Runtime.ContainerID) {
			logger.L().Debug("container already exist in memory",
				helpers.String("container ID", notif.Container.Runtime.ContainerID),
				helpers.String("k8s workload", k8sContainerID))
			return
		}
		podID := utils.CreateK8sPodID(notif.Container.K8s.Namespace, notif.Container.K8s.PodName)
		if !rm.podToWlid.Has(podID) {
			w, err := rm.getWorkloadIdentifier(notif.Container.K8s.Namespace, notif.Container.K8s.PodName)
			if err != nil {
				logger.L().Debug("RuleManager - failed to get workload identifier", helpers.Error(err), helpers.String("k8s workload", notif.Container.K8s.PodName))
			} else {
				rm.podToWlid.Set(podID, w)
			}
		}
		rm.trackedContainers.Add(k8sContainerID)
		shim, err := utils.GetProcessStat(int(notif.Container.Pid))
		if err != nil {
			logger.L().Warning("RuleManager - failed to get shim process", helpers.Error(err))
		} else {
			rm.containerIdToShimPid.Set(notif.Container.Runtime.ContainerID, uint32(shim.PPID))
		}
		rm.containerIdToPid.Set(notif.Container.Runtime.ContainerID, notif.Container.Pid)
		go rm.startRuleManager(rm.ctx, notif.Container, k8sContainerID)
	case containercollection.EventTypeRemoveContainer:
		channel := rm.watchedContainerChannels.Get(notif.Container.Runtime.ContainerID)
		if channel != nil {
			channel <- utils.ContainerHasTerminatedError
		}
		rm.watchedContainerChannels.Delete(notif.Container.Runtime.ContainerID)
		rm.podToWlid.Delete(utils.CreateK8sPodID(notif.Container.K8s.Namespace, notif.Container.K8s.PodName))
		rm.containerIdToShimPid.Delete(notif.Container.Runtime.ContainerID)
		rm.containerIdToPid.Delete(notif.Container.Runtime.ContainerID)
	}
}

func (rm *RuleManager) getWorkloadIdentifier(podNamespace, podName string) (string, error) {
	wl, err := rm.k8sClient.GetWorkload(podNamespace, "Pod", podName)
	if err != nil {
		return "", fmt.Errorf("failed to get workload: %w", err)
	}
	pod := wl.(*workloadinterface.Workload)

	// find parentWlid
	kind, name, err := rm.k8sClient.CalculateWorkloadParentRecursive(pod)
	if err != nil {
		return "", fmt.Errorf("failed to calculate workload parent: %w", err)
	}
	parentWorkload, err := rm.k8sClient.GetWorkload(pod.GetNamespace(), kind, name)
	if err != nil {
		return "", fmt.Errorf("failed to get parent workload: %w", err)
	}
	w := parentWorkload.(*workloadinterface.Workload)
	generatedWlid := w.GenerateWlid(rm.clusterName)
	err = wlid.IsWlidValid(generatedWlid)
	if err != nil {
		return "", fmt.Errorf("failed to validate WLID: %w", err)
	}

	return generatedWlid, nil
}

func (rm *RuleManager) RegisterPeekFunc(peek func(mntns uint64) ([]string, error)) {
	rm.syscallPeekFunc = peek
}

func (rm *RuleManager) ReportEvent(eventType utils.EventType, event utils.K8sEvent) {
	if event.GetNamespace() == "" || event.GetPod() == "" {
		logger.L().Error("RuleManager - failed to get namespace and pod name from custom event")
		return
	}

	// list custom rules
	rules := rm.ruleBindingCache.ListRulesForPod(event.GetNamespace(), event.GetPod())
<<<<<<< HEAD

	rm.processEvent(utils.CapabilitiesEventType, &event, rules)
}

func (rm *RuleManager) ReportFileExec(event tracerexectype.Event) {
	if event.GetNamespace() == "" || event.GetPod() == "" {
		logger.L().Error("RuleManager - failed to get namespace and pod name from ReportFileExec event")
		return
	}

	// list exec rules
	rules := rm.ruleBindingCache.ListRulesForPod(event.GetNamespace(), event.GetPod())
	rm.processEvent(utils.ExecveEventType, &event, rules)
}

func (rm *RuleManager) ReportFileOpen(event traceropentype.Event) {
	if event.GetNamespace() == "" || event.GetPod() == "" {
		logger.L().Error("RuleManager - failed to get namespace and pod name from ReportFileOpen event")
		return
	}

	// list open rules
	rules := rm.ruleBindingCache.ListRulesForPod(event.GetNamespace(), event.GetPod())

	rm.processEvent(utils.OpenEventType, &event, rules)

}

func (rm *RuleManager) ReportNetworkEvent(event tracernetworktype.Event) {
	if event.GetNamespace() == "" || event.GetPod() == "" {
		logger.L().Error("RuleManager - failed to get namespace and pod name from ReportNetworkEvent event")
		return
	}

	// list network rules
	rules := rm.ruleBindingCache.ListRulesForPod(event.GetNamespace(), event.GetPod())

	rm.processEvent(utils.NetworkEventType, &event, rules)
}

func (rm *RuleManager) ReportDNSEvent(event tracerdnstype.Event) {
	// ignore events with empty container name
	if event.K8s.ContainerName == "" {
		return
	}

	if event.GetNamespace() == "" || event.GetPod() == "" {
		logger.L().Error("RuleManager - failed to get namespace and pod name from ReportDNSEvent event")
		return
	}

	// list dns rules
	rules := rm.ruleBindingCache.ListRulesForPod(event.GetNamespace(), event.GetPod())

	rm.processEvent(utils.DnsEventType, &event, rules)
}

func (rm *RuleManager) ReportRandomxEvent(event tracerrandomxtype.Event) {
	if event.GetNamespace() == "" || event.GetPod() == "" {
		logger.L().Error("RuleManager - failed to get namespace and pod name from randomx event")
		return
	}

	// list randomx rules
	rules := rm.ruleBindingCache.ListRulesForPod(event.GetNamespace(), event.GetPod())

	rm.processEvent(utils.RandomXEventType, &event, rules)
}

func (rm *RuleManager) ReportSymlinkEvent(event tracersymlinktype.Event) {
	if event.GetNamespace() == "" || event.GetPod() == "" {
		logger.L().Error("RuleManager - failed to get namespace and pod name from ReportSymlinkEvent event")
		return
	}

	// list symlink rules
	rules := rm.ruleBindingCache.ListRulesForPod(event.GetNamespace(), event.GetPod())
	rm.processEvent(utils.SymlinkEventType, &event, rules)
}

func (rm *RuleManager) ReportHardlinkEvent(event tracerhardlinktype.Event) {
	if event.GetNamespace() == "" || event.GetPod() == "" {
		logger.L().Error("RuleManager - failed to get namespace and pod name from ReportHardlinkEvent event")
		return
	}

	// list hardlink rules
	rules := rm.ruleBindingCache.ListRulesForPod(event.GetNamespace(), event.GetPod())
	rm.processEvent(utils.HardlinkEventType, &event, rules)
}

func (rm *RuleManager) ReportPtraceEvent(event tracerptracetype.Event) {
	if event.GetNamespace() == "" || event.GetPod() == "" {
		logger.L().Error("RuleManager - failed to get namespace and pod name from ReportPtraceEvent event")
		return
	}
	// list ptrace rules
	rules := rm.ruleBindingCache.ListRulesForPod(event.GetNamespace(), event.GetPod())
	rm.processEvent(utils.PtraceEventType, &event, rules)
}

func (rm *RuleManager) ReportSSHEvent(event tracersshtype.Event) {
	if event.GetNamespace() == "" || event.GetPod() == "" {
		logger.L().Error("RuleManager - failed to get namespace and pod name from ReportSSHEvent event")
		return
	}

	// list ssh rules
	rules := rm.ruleBindingCache.ListRulesForPod(event.GetNamespace(), event.GetPod())
	rm.processEvent(utils.SSHEventType, &event, rules)
=======
	rm.processEvent(eventType, event, rules)
>>>>>>> ccab9227
}

func (rm *RuleManager) processEvent(eventType utils.EventType, event utils.K8sEvent, rules []ruleengine.RuleEvaluator) {
	for _, rule := range rules {
		if rule == nil {
			continue
		}

		if !isEventRelevant(rule.Requirements(), eventType) {
			continue
		}

		res := rule.ProcessEvent(eventType, event, rm.objectCache)
		if res != nil {
			res = rm.enrichRuleFailure(res)
			res.SetWorkloadDetails(rm.podToWlid.Get(utils.CreateK8sPodID(res.GetRuntimeAlertK8sDetails().Namespace, res.GetRuntimeAlertK8sDetails().PodName)))
			rm.exporter.SendRuleAlert(res)
			rm.metrics.ReportRuleAlert(rule.Name())
		}
		rm.metrics.ReportRuleProcessed(rule.Name())
	}
}
func (rm *RuleManager) enrichRuleFailure(ruleFailure ruleengine.RuleFailure) ruleengine.RuleFailure {
	path, err := utils.GetPathFromPid(ruleFailure.GetRuntimeProcessDetails().ProcessTree.PID)
	hostPath := ""
	if err != nil {
		if ruleFailure.GetRuntimeProcessDetails().ProcessTree.Path != "" {
			hostPath = filepath.Join("/proc", fmt.Sprintf("/%d/root/%s", rm.containerIdToPid.Get(ruleFailure.GetTriggerEvent().Runtime.ContainerID), ruleFailure.GetRuntimeProcessDetails().ProcessTree.Path))
		}
	} else {
		hostPath = filepath.Join("/proc", fmt.Sprintf("/%d/root/%s", ruleFailure.GetRuntimeProcessDetails().ProcessTree.PID, path))
	}

	// Enrich BaseRuntimeAlert
	baseRuntimeAlert := ruleFailure.GetBaseRuntimeAlert()

	baseRuntimeAlert.Timestamp = time.Unix(0, int64(ruleFailure.GetTriggerEvent().Timestamp))
	var size int64 = 0
	if hostPath != "" {
		size, err = utils.GetFileSize(hostPath)
		if err != nil {
			size = 0
		}
	}

	if baseRuntimeAlert.Size == "" && hostPath != "" && size != 0 {
		baseRuntimeAlert.Size = humanize.Bytes(uint64(size))
	}

	if size != 0 && size < maxFileSize && hostPath != "" {
		if baseRuntimeAlert.MD5Hash == "" || baseRuntimeAlert.SHA1Hash == "" {
			sha1hash, md5hash, err := utils.CalculateFileHashes(hostPath)
			if err == nil {
				baseRuntimeAlert.MD5Hash = md5hash
				baseRuntimeAlert.SHA1Hash = sha1hash
			}
		}
	}

	ruleFailure.SetBaseRuntimeAlert(baseRuntimeAlert)

	runtimeProcessDetails := ruleFailure.GetRuntimeProcessDetails()
	if runtimeProcessDetails.ProcessTree.Cmdline == "" {
		commandLine, err := utils.GetCmdlineByPid(int(ruleFailure.GetRuntimeProcessDetails().ProcessTree.PID))
		if err != nil {
			runtimeProcessDetails.ProcessTree.Cmdline = ""
		} else {
			runtimeProcessDetails.ProcessTree.Cmdline = *commandLine
		}
	}

	if runtimeProcessDetails.ProcessTree.PPID == 0 {
		parent, err := utils.GetProcessStat(int(ruleFailure.GetRuntimeProcessDetails().ProcessTree.PID))
		if err != nil {
			runtimeProcessDetails.ProcessTree.PPID = 0
		} else {
			runtimeProcessDetails.ProcessTree.PPID = uint32(parent.PPID)
		}

		if runtimeProcessDetails.ProcessTree.Pcomm == "" {
			if err == nil {
				runtimeProcessDetails.ProcessTree.Pcomm = parent.Comm
			} else {
				runtimeProcessDetails.ProcessTree.Pcomm = ""
			}
		}
	}

	if runtimeProcessDetails.ProcessTree.PID == 0 {
		runtimeProcessDetails.ProcessTree.PID = ruleFailure.GetRuntimeProcessDetails().ProcessTree.PID
	}

	if runtimeProcessDetails.ProcessTree.Comm == "" {
		comm, err := utils.GetCommFromPid(ruleFailure.GetRuntimeProcessDetails().ProcessTree.PID)
		if err != nil {
			comm = ""
		}
		runtimeProcessDetails.ProcessTree.Comm = comm
	}

	if runtimeProcessDetails.ProcessTree.Path == "" && path != "" {
		runtimeProcessDetails.ProcessTree.Path = path
	}

	if rm.containerIdToShimPid.Has(ruleFailure.GetRuntimeProcessDetails().ContainerID) {
		shimPid := rm.containerIdToShimPid.Get(ruleFailure.GetRuntimeProcessDetails().ContainerID)
		tree, err := utils.CreateProcessTree(&runtimeProcessDetails.ProcessTree, shimPid)
		if err == nil {
			runtimeProcessDetails.ProcessTree = *tree
		}
	}

	ruleFailure.SetRuntimeProcessDetails(runtimeProcessDetails)

	// Enrich RuntimeAlertK8sDetails
	runtimek8sdetails := ruleFailure.GetRuntimeAlertK8sDetails()
	if runtimek8sdetails.Image == "" {
		runtimek8sdetails.Image = ruleFailure.GetTriggerEvent().Runtime.ContainerImageName
	}

	if runtimek8sdetails.ImageDigest == "" {
		runtimek8sdetails.ImageDigest = ruleFailure.GetTriggerEvent().Runtime.ContainerImageDigest
	}

	if runtimek8sdetails.Namespace == "" {
		runtimek8sdetails.Namespace = ruleFailure.GetTriggerEvent().K8s.Namespace
	}

	if runtimek8sdetails.PodName == "" {
		runtimek8sdetails.PodName = ruleFailure.GetTriggerEvent().K8s.PodName
	}

	if runtimek8sdetails.PodNamespace == "" {
		runtimek8sdetails.PodNamespace = ruleFailure.GetTriggerEvent().K8s.Namespace
	}

	if runtimek8sdetails.ContainerName == "" {
		runtimek8sdetails.ContainerName = ruleFailure.GetTriggerEvent().K8s.ContainerName
	}

	if runtimek8sdetails.ContainerID == "" {
		runtimek8sdetails.ContainerID = ruleFailure.GetTriggerEvent().Runtime.ContainerID
	}

	if runtimek8sdetails.HostNetwork == nil {
		hostNetwork := ruleFailure.GetTriggerEvent().K8s.HostNetwork
		runtimek8sdetails.HostNetwork = &hostNetwork
	}

	ruleFailure.SetRuntimeAlertK8sDetails(runtimek8sdetails)

	return ruleFailure
}

// Checks if the event type is relevant to the rule.
func isEventRelevant(ruleSpec ruleengine.RuleSpec, eventType utils.EventType) bool {
	for _, i := range ruleSpec.RequiredEventTypes() {
		if i == eventType {
			return true
		}
	}
	return false
}

func (rm *RuleManager) HasApplicableRuleBindings(namespace, name string) bool {
	return len(rm.ruleBindingCache.ListRulesForPod(namespace, name)) > 0
}

func (rm *RuleManager) HasFinalApplicationProfile(pod *corev1.Pod) bool {
	for _, c := range utils.GetContainerStatuses(pod.Status) {
		ap := rm.objectCache.ApplicationProfileCache().GetApplicationProfile(utils.TrimRuntimePrefix(c.ContainerID))
		if ap != nil {
			if status, ok := ap.Annotations[helpersv1.StatusMetadataKey]; ok {
				// in theory, only completed profiles are stored in cache, but we check anyway
				return status == helpersv1.Completed
			}
		}
	}
	return false
}

func (rm *RuleManager) IsContainerMonitored(k8sContainerID string) bool {
	return rm.trackedContainers.Contains(k8sContainerID)
}

func (rm *RuleManager) IsPodMonitored(namespace, pod string) bool {
	return rm.podToWlid.Has(utils.CreateK8sPodID(namespace, pod))
}<|MERGE_RESOLUTION|>--- conflicted
+++ resolved
@@ -26,15 +26,6 @@
 	"github.com/kubescape/node-agent/pkg/metricsmanager"
 	"github.com/kubescape/node-agent/pkg/objectcache"
 
-<<<<<<< HEAD
-	tracerhardlinktype "github.com/kubescape/node-agent/pkg/ebpf/gadgets/hardlink/types"
-	tracerptracetype "github.com/kubescape/node-agent/pkg/ebpf/gadgets/ptrace/tracer/types"
-	tracerrandomxtype "github.com/kubescape/node-agent/pkg/ebpf/gadgets/randomx/types"
-	tracersshtype "github.com/kubescape/node-agent/pkg/ebpf/gadgets/ssh/types"
-	tracersymlinktype "github.com/kubescape/node-agent/pkg/ebpf/gadgets/symlink/types"
-
-=======
->>>>>>> ccab9227
 	ruleenginetypes "github.com/kubescape/node-agent/pkg/ruleengine/types"
 
 	mapset "github.com/deckarep/golang-set/v2"
@@ -338,120 +329,7 @@
 
 	// list custom rules
 	rules := rm.ruleBindingCache.ListRulesForPod(event.GetNamespace(), event.GetPod())
-<<<<<<< HEAD
-
-	rm.processEvent(utils.CapabilitiesEventType, &event, rules)
-}
-
-func (rm *RuleManager) ReportFileExec(event tracerexectype.Event) {
-	if event.GetNamespace() == "" || event.GetPod() == "" {
-		logger.L().Error("RuleManager - failed to get namespace and pod name from ReportFileExec event")
-		return
-	}
-
-	// list exec rules
-	rules := rm.ruleBindingCache.ListRulesForPod(event.GetNamespace(), event.GetPod())
-	rm.processEvent(utils.ExecveEventType, &event, rules)
-}
-
-func (rm *RuleManager) ReportFileOpen(event traceropentype.Event) {
-	if event.GetNamespace() == "" || event.GetPod() == "" {
-		logger.L().Error("RuleManager - failed to get namespace and pod name from ReportFileOpen event")
-		return
-	}
-
-	// list open rules
-	rules := rm.ruleBindingCache.ListRulesForPod(event.GetNamespace(), event.GetPod())
-
-	rm.processEvent(utils.OpenEventType, &event, rules)
-
-}
-
-func (rm *RuleManager) ReportNetworkEvent(event tracernetworktype.Event) {
-	if event.GetNamespace() == "" || event.GetPod() == "" {
-		logger.L().Error("RuleManager - failed to get namespace and pod name from ReportNetworkEvent event")
-		return
-	}
-
-	// list network rules
-	rules := rm.ruleBindingCache.ListRulesForPod(event.GetNamespace(), event.GetPod())
-
-	rm.processEvent(utils.NetworkEventType, &event, rules)
-}
-
-func (rm *RuleManager) ReportDNSEvent(event tracerdnstype.Event) {
-	// ignore events with empty container name
-	if event.K8s.ContainerName == "" {
-		return
-	}
-
-	if event.GetNamespace() == "" || event.GetPod() == "" {
-		logger.L().Error("RuleManager - failed to get namespace and pod name from ReportDNSEvent event")
-		return
-	}
-
-	// list dns rules
-	rules := rm.ruleBindingCache.ListRulesForPod(event.GetNamespace(), event.GetPod())
-
-	rm.processEvent(utils.DnsEventType, &event, rules)
-}
-
-func (rm *RuleManager) ReportRandomxEvent(event tracerrandomxtype.Event) {
-	if event.GetNamespace() == "" || event.GetPod() == "" {
-		logger.L().Error("RuleManager - failed to get namespace and pod name from randomx event")
-		return
-	}
-
-	// list randomx rules
-	rules := rm.ruleBindingCache.ListRulesForPod(event.GetNamespace(), event.GetPod())
-
-	rm.processEvent(utils.RandomXEventType, &event, rules)
-}
-
-func (rm *RuleManager) ReportSymlinkEvent(event tracersymlinktype.Event) {
-	if event.GetNamespace() == "" || event.GetPod() == "" {
-		logger.L().Error("RuleManager - failed to get namespace and pod name from ReportSymlinkEvent event")
-		return
-	}
-
-	// list symlink rules
-	rules := rm.ruleBindingCache.ListRulesForPod(event.GetNamespace(), event.GetPod())
-	rm.processEvent(utils.SymlinkEventType, &event, rules)
-}
-
-func (rm *RuleManager) ReportHardlinkEvent(event tracerhardlinktype.Event) {
-	if event.GetNamespace() == "" || event.GetPod() == "" {
-		logger.L().Error("RuleManager - failed to get namespace and pod name from ReportHardlinkEvent event")
-		return
-	}
-
-	// list hardlink rules
-	rules := rm.ruleBindingCache.ListRulesForPod(event.GetNamespace(), event.GetPod())
-	rm.processEvent(utils.HardlinkEventType, &event, rules)
-}
-
-func (rm *RuleManager) ReportPtraceEvent(event tracerptracetype.Event) {
-	if event.GetNamespace() == "" || event.GetPod() == "" {
-		logger.L().Error("RuleManager - failed to get namespace and pod name from ReportPtraceEvent event")
-		return
-	}
-	// list ptrace rules
-	rules := rm.ruleBindingCache.ListRulesForPod(event.GetNamespace(), event.GetPod())
-	rm.processEvent(utils.PtraceEventType, &event, rules)
-}
-
-func (rm *RuleManager) ReportSSHEvent(event tracersshtype.Event) {
-	if event.GetNamespace() == "" || event.GetPod() == "" {
-		logger.L().Error("RuleManager - failed to get namespace and pod name from ReportSSHEvent event")
-		return
-	}
-
-	// list ssh rules
-	rules := rm.ruleBindingCache.ListRulesForPod(event.GetNamespace(), event.GetPod())
-	rm.processEvent(utils.SSHEventType, &event, rules)
-=======
 	rm.processEvent(eventType, event, rules)
->>>>>>> ccab9227
 }
 
 func (rm *RuleManager) processEvent(eventType utils.EventType, event utils.K8sEvent, rules []ruleengine.RuleEvaluator) {
