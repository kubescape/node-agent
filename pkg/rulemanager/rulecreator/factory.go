package rulecreator

import (
	"slices"
	"sync"

	typesv1 "github.com/kubescape/node-agent/pkg/rulemanager/types/v1"
	"github.com/kubescape/node-agent/pkg/utils"
)

var _ RuleCreator = (*RuleCreatorImpl)(nil)

type RuleCreatorImpl struct {
<<<<<<< HEAD
=======
	mutex sync.RWMutex
>>>>>>> 62e82bf9
	Rules []typesv1.RuleSpec
}

func NewRuleCreator() *RuleCreatorImpl {
	return &RuleCreatorImpl{}
}

func (r *RuleCreatorImpl) CreateRulesByTags(tags []string) []typesv1.RuleSpec {
	var rules []typesv1.RuleSpec
	for _, rule := range r.Rules {
		for _, tag := range tags {
			if slices.Contains(rule.Tags, tag) {
				rules = append(rules, rule)
				break
			}
		}
	}
	return rules
}

func (r *RuleCreatorImpl) CreateRuleByID(id string) typesv1.RuleSpec {
	for _, rule := range r.Rules {
		if rule.ID == id {
			return rule
		}
	}
	return typesv1.RuleSpec{}
}

func (r *RuleCreatorImpl) CreateRuleByName(name string) typesv1.RuleSpec {
	for _, rule := range r.Rules {
		if rule.Name == name {
			return rule
		}
	}
	return typesv1.RuleSpec{}
}

func (r *RuleCreatorImpl) RegisterRule(rule typesv1.RuleSpec) {
	r.Rules = append(r.Rules, rule)
}

func (r *RuleCreatorImpl) CreateRulesByEventType(eventType utils.EventType) []typesv1.RuleSpec {
	var rules []typesv1.RuleSpec
	for _, rule := range r.Rules {
		for _, expression := range rule.Expressions.RuleExpression {
			if expression.EventType == eventType {
				rules = append(rules, rule)
				break
			}
		}
	}
	return rules
}

func (r *RuleCreatorImpl) CreateRulePolicyRulesByEventType(eventType utils.EventType) []typesv1.RuleSpec {
	rules := r.CreateRulesByEventType(eventType)
	for _, rule := range rules {
		if rule.SupportPolicy {
			rules = append(rules, rule)
		}
	}

	return rules
}

func (r *RuleCreatorImpl) GetAllRuleIDs() []string {
	r.mutex.RLock()
	defer r.mutex.RUnlock()

	var ruleIDs []string
	for _, rule := range r.Rules {
		ruleIDs = append(ruleIDs, rule.ID)
	}
	return ruleIDs
}

func (r *RuleCreatorImpl) CreateAllRules() []typesv1.RuleSpec {
	var rules []typesv1.RuleSpec
	for _, rule := range r.Rules {
		rules = append(rules, rule)
	}
	return rules
}

// SyncRules replaces the current rules with the new set of rules
// It removes rules that are no longer present and adds/updates existing ones
func (r *RuleCreatorImpl) SyncRules(newRules []typesv1.RuleSpec) {
	r.mutex.Lock()
	defer r.mutex.Unlock()

	// Create a map of new rules by ID for quick lookup
	newRuleMap := make(map[string]typesv1.RuleSpec)
	for _, rule := range newRules {
		newRuleMap[rule.ID] = rule
	}

	// Remove rules that are no longer present
	var updatedRules []typesv1.RuleSpec
	for _, existingRule := range r.Rules {
		if newRule, exists := newRuleMap[existingRule.ID]; exists {
			// Rule still exists, use the new version
			updatedRules = append(updatedRules, newRule)
			delete(newRuleMap, existingRule.ID) // Mark as processed
		}
		// If rule doesn't exist in newRuleMap, it's removed (not added to updatedRules)
	}

	// Add any completely new rules
	for _, newRule := range newRuleMap {
		updatedRules = append(updatedRules, newRule)
	}

	r.Rules = updatedRules
}

// RemoveRuleByID removes a rule with the given ID and returns true if found
func (r *RuleCreatorImpl) RemoveRuleByID(id string) bool {
	r.mutex.Lock()
	defer r.mutex.Unlock()

	for i, rule := range r.Rules {
		if rule.ID == id {
			// Remove the rule by slicing
			r.Rules = append(r.Rules[:i], r.Rules[i+1:]...)
			return true
		}
	}
	return false
}

// UpdateRule updates an existing rule or adds it if it doesn't exist
func (r *RuleCreatorImpl) UpdateRule(rule typesv1.RuleSpec) bool {
	r.mutex.Lock()
	defer r.mutex.Unlock()

	for i, existingRule := range r.Rules {
		if existingRule.ID == rule.ID {
			r.Rules[i] = rule
			return true
		}
	}

	// Rule not found, add it
	r.Rules = append(r.Rules, rule)
	return false
}

// HasRule checks if a rule with the given ID exists
func (r *RuleCreatorImpl) HasRule(id string) bool {
	r.mutex.RLock()
	defer r.mutex.RUnlock()

	for _, rule := range r.Rules {
		if rule.ID == id {
			return true
		}
	}
	return false
}

func containsEventType(eventTypes []utils.EventType, eventType utils.EventType) bool {
	for _, et := range eventTypes {
		if et == eventType {
			return true
		}
	}
	return false
}<|MERGE_RESOLUTION|>--- conflicted
+++ resolved
@@ -11,10 +11,7 @@
 var _ RuleCreator = (*RuleCreatorImpl)(nil)
 
 type RuleCreatorImpl struct {
-<<<<<<< HEAD
-=======
 	mutex sync.RWMutex
->>>>>>> 62e82bf9
 	Rules []typesv1.RuleSpec
 }
 
