package storage

import (
	"context"
	"encoding/json"
	"fmt"
	"strconv"

	"github.com/kubescape/node-agent/pkg/utils"

	"github.com/kubescape/k8s-interface/instanceidhandler/v1/helpers"
	"github.com/kubescape/storage/pkg/apis/softwarecomposition/v1beta1"
	v1 "k8s.io/apimachinery/pkg/apis/meta/v1"
	"k8s.io/apimachinery/pkg/types"
)

func (sc Storage) GetNetworkNeighborhood(namespace, name string) (*v1beta1.NetworkNeighborhood, error) {
	nn, err := sc.StorageClient.NetworkNeighborhoods(namespace).Get(context.Background(), sc.modifyName(name), v1.GetOptions{})
	if nn != nil {
		sc.revertNameP(&nn.Name)
	}
	return nn, err
}

func (sc Storage) CreateNetworkNeighborhood(neighborhood *v1beta1.NetworkNeighborhood, namespace string) error {
	sc.modifyNameP(&neighborhood.Name)
	defer sc.revertNameP(&neighborhood.Name)

	// unset resourceVersion
	neighborhood.ResourceVersion = ""
	_, err := sc.StorageClient.NetworkNeighborhoods(namespace).Create(context.Background(), neighborhood, v1.CreateOptions{})
	if err != nil {
		return err
	}
	return nil
}

<<<<<<< HEAD
func (sc Storage) PatchNetworkNeighborhood(name, namespace string, patch []byte, channel chan error) error {
	neighborhood, err := sc.StorageClient.NetworkNeighborhoods(namespace).Patch(context.Background(), sc.modifyName(name), types.JSONPatchType, patch, v1.PatchOptions{})
=======
func (sc Storage) PatchNetworkNeighborhood(name, namespace string, operations []utils.PatchOperation, channel chan error) error {
	// split operations into max JSON operations batches
	for _, chunk := range utils.ChunkBy(operations, sc.maxJsonPatchOperations) {
		if err := sc.patchNetworkNeighborhood(name, namespace, chunk, channel); err != nil {
			return err
		}
	}
	return nil
}

func (sc Storage) patchNetworkNeighborhood(name, namespace string, operations []utils.PatchOperation, channel chan error) error {
	patch, err := json.Marshal(operations)
	if err != nil {
		return fmt.Errorf("marshal patch: %w", err)
	}
	neighborhood, err := sc.StorageClient.NetworkNeighborhoods(namespace).Patch(context.Background(), name, types.JSONPatchType, patch, v1.PatchOptions{})
>>>>>>> 841ea43f
	if err != nil {
		return fmt.Errorf("patch application neighborhood: %w", err)
	}
	// check if returned neighborhood is full
	if status, ok := neighborhood.Annotations[helpers.StatusMetadataKey]; ok && status == helpers.TooLarge {
		if channel != nil {
			channel <- utils.TooLargeObjectError
		}
		return nil
	}
	// check if returned profile is completed
	if c, ok := neighborhood.Annotations[helpers.CompletionMetadataKey]; ok {
		if s, ok := neighborhood.Annotations[helpers.StatusMetadataKey]; ok && s == helpers.Complete && c == helpers.Completed {
			if channel != nil {
				channel <- utils.ObjectCompleted
			}
			return nil
		}
	}

	// check if returned neighborhood is too big
	if s, ok := neighborhood.Annotations[helpers.ResourceSizeMetadataKey]; ok {
		size, err := strconv.Atoi(s)
		if err != nil {
			return fmt.Errorf("parse size: %w", err)
		}
		if size > sc.maxNetworkNeighborhoodSize {
			// add annotation to indicate that the neighborhood is full
			annotationOperations := []utils.PatchOperation{
				{
					Op:    "replace",
					Path:  "/metadata/annotations/" + utils.EscapeJSONPointerElement(helpers.StatusMetadataKey),
					Value: helpers.TooLarge,
				},
			}
			annotationsPatch, err := json.Marshal(annotationOperations)
			if err != nil {
				return fmt.Errorf("create patch for annotations: %w", err)
			}
			_, err = sc.StorageClient.NetworkNeighborhoods(namespace).Patch(context.Background(), sc.modifyName(name), types.JSONPatchType, annotationsPatch, v1.PatchOptions{})
			if err != nil {
				return fmt.Errorf("patch application neighborhood annotations: %w", err)
			}
			if channel != nil {
				channel <- utils.TooLargeObjectError
			}
		}
	}
	return nil
}<|MERGE_RESOLUTION|>--- conflicted
+++ resolved
@@ -35,10 +35,6 @@
 	return nil
 }
 
-<<<<<<< HEAD
-func (sc Storage) PatchNetworkNeighborhood(name, namespace string, patch []byte, channel chan error) error {
-	neighborhood, err := sc.StorageClient.NetworkNeighborhoods(namespace).Patch(context.Background(), sc.modifyName(name), types.JSONPatchType, patch, v1.PatchOptions{})
-=======
 func (sc Storage) PatchNetworkNeighborhood(name, namespace string, operations []utils.PatchOperation, channel chan error) error {
 	// split operations into max JSON operations batches
 	for _, chunk := range utils.ChunkBy(operations, sc.maxJsonPatchOperations) {
@@ -54,8 +50,7 @@
 	if err != nil {
 		return fmt.Errorf("marshal patch: %w", err)
 	}
-	neighborhood, err := sc.StorageClient.NetworkNeighborhoods(namespace).Patch(context.Background(), name, types.JSONPatchType, patch, v1.PatchOptions{})
->>>>>>> 841ea43f
+	neighborhood, err := sc.StorageClient.NetworkNeighborhoods(namespace).Patch(context.Background(), sc.modifyName(name), types.JSONPatchType, patch, v1.PatchOptions{})
 	if err != nil {
 		return fmt.Errorf("patch application neighborhood: %w", err)
 	}
