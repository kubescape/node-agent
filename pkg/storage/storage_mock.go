--- conflicted
+++ resolved
@@ -16,10 +16,6 @@
 	ApplicationProfiles   []*spdxv1beta1.ApplicationProfile
 	SyftSBOMs             []*spdxv1beta1.SBOMSyft
 	NetworkNeighborhoods  []*v1beta1.NetworkNeighborhood
-<<<<<<< HEAD
-	NetworkNeighbors      []*v1beta1.NetworkNeighbor
-=======
->>>>>>> 7093f5b8
 	ImageCounters         map[string]int
 	mockSBOM              *v1beta1.SBOMSyft
 	failedOnce            bool
