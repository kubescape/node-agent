--- conflicted
+++ resolved
@@ -98,13 +98,10 @@
 	GetRuntimeAlertK8sDetails() apitypes.RuntimeAlertK8sDetails
 	// Get Rule ID
 	GetRuleId() string
-<<<<<<< HEAD
 	// Get Extra
 	GetExtra() interface{}
-=======
 	// Get Cloud Services
 	GetCloudServices() []string
->>>>>>> b4297f31
 
 	// Set Workload Details
 	SetWorkloadDetails(workloadDetails string)
