package ruleengine

import (
	"fmt"
	"strings"

	"github.com/kubescape/node-agent/pkg/objectcache"
	"github.com/kubescape/node-agent/pkg/ruleengine"
	"github.com/kubescape/node-agent/pkg/utils"

	apitypes "github.com/armosec/armoapi-go/armotypes"
	"github.com/kubescape/go-logger"
	"github.com/kubescape/go-logger/helpers"

	tracersymlinktype "github.com/kubescape/node-agent/pkg/ebpf/gadgets/symlink/types"
)

const (
	R1010ID   = "R1010"
	R1010Name = "Symlink Created Over Sensitive File"
)

var R1010SymlinkCreatedOverSensitiveFileRuleDescriptor = ruleengine.RuleDescriptor{
	ID:          R1010ID,
	Name:        R1010Name,
	Description: "Detecting symlink creation over sensitive files.",
	Tags:        []string{"files", "malicious"},
	Priority:    RulePriorityHigh,
	Requirements: &RuleRequirements{
		EventTypes: []utils.EventType{
			utils.SymlinkEventType,
		},
	},
	RuleCreationFunc: func() ruleengine.RuleEvaluator {
		return CreateRuleR1010SymlinkCreatedOverSensitiveFile()
	},
}

var _ ruleengine.RuleEvaluator = (*R1010SymlinkCreatedOverSensitiveFile)(nil)

type R1010SymlinkCreatedOverSensitiveFile struct {
	BaseRule
	additionalPaths []string
}

func CreateRuleR1010SymlinkCreatedOverSensitiveFile() *R1010SymlinkCreatedOverSensitiveFile {
	return &R1010SymlinkCreatedOverSensitiveFile{
		additionalPaths: SensitiveFiles,
	}
}

func (rule *R1010SymlinkCreatedOverSensitiveFile) SetParameters(parameters map[string]interface{}) {
	rule.BaseRule.SetParameters(parameters)

	additionalPathsInterface := rule.GetParameters()["additionalPaths"]
	if additionalPathsInterface == nil {
		return
	}

	additionalPaths, ok := interfaceToStringSlice(additionalPathsInterface)
	if ok {
		for _, path := range additionalPaths {
			rule.additionalPaths = append(rule.additionalPaths, fmt.Sprintf("%v", path))
		}
	} else {
		logger.L().Warning("failed to convert additionalPaths to []string", helpers.String("ruleID", rule.ID()))
	}
}

func (rule *R1010SymlinkCreatedOverSensitiveFile) Name() string {
	return R1010Name
}

func (rule *R1010SymlinkCreatedOverSensitiveFile) ID() string {
	return R1010ID
}

func (rule *R1010SymlinkCreatedOverSensitiveFile) DeleteRule() {
}

func (rule *R1010SymlinkCreatedOverSensitiveFile) ProcessEvent(eventType utils.EventType, event utils.K8sEvent, objCache objectcache.ObjectCache) ruleengine.RuleFailure {
	logger.L().Debug("Processing event", helpers.String("ruleID", rule.ID()), helpers.String("eventType", string(eventType)))

	if !rule.EvaluateRule(eventType, event, objCache.K8sObjectCache()) {
		logger.L().Debug("Event does not match rule", helpers.String("ruleID", rule.ID()), helpers.String("eventType", string(eventType)))
		return nil
	}

	symlinkEvent, _ := event.(*tracersymlinktype.Event)

	if allowed, err := isAllowed(&symlinkEvent.Event, objCache, symlinkEvent.Comm, R1010ID); err != nil {
		logger.L().Error("failed to check if symlink is allowed", helpers.String("ruleID", rule.ID()), helpers.String("error", err.Error()))
		return nil
	} else if allowed {
		return nil
	}
<<<<<<< HEAD
	fmt.Println("GetExtra", symlinkEvent.GetExtra())
	for _, path := range rule.additionalPaths {
		if strings.HasPrefix(symlinkEvent.OldPath, path) {
			return &GenericRuleFailure{
				BaseRuntimeAlert: apitypes.BaseRuntimeAlert{
					AlertName: rule.Name(),
					Arguments: map[string]interface{}{
						"oldPath": symlinkEvent.OldPath,
						"newPath": symlinkEvent.NewPath,
					},
					InfectedPID:    symlinkEvent.Pid,
					FixSuggestions: "If this is a legitimate action, please consider removing this workload from the binding of this rule.",
					Severity:       R1010SymlinkCreatedOverSensitiveFileRuleDescriptor.Priority,
				},
				RuntimeProcessDetails: apitypes.ProcessTree{
					ProcessTree: apitypes.Process{
						Comm:       symlinkEvent.Comm,
						PPID:       symlinkEvent.PPid,
						PID:        symlinkEvent.Pid,
						UpperLayer: &symlinkEvent.UpperLayer,
						Uid:        &symlinkEvent.Uid,
						Gid:        &symlinkEvent.Gid,
						Hardlink:   symlinkEvent.ExePath,
						Path:       symlinkEvent.ExePath,
					},
					ContainerID: symlinkEvent.Runtime.ContainerID,
				},
				TriggerEvent: symlinkEvent.Event,
				RuleAlert: apitypes.RuleAlert{
					RuleDescription: fmt.Sprintf("Symlink created over sensitive file: %s - %s in: %s", symlinkEvent.OldPath, symlinkEvent.NewPath, symlinkEvent.GetContainer()),
				},
				RuntimeAlertK8sDetails: apitypes.RuntimeAlertK8sDetails{
					PodName:   symlinkEvent.GetPod(),
					PodLabels: symlinkEvent.K8s.PodLabels,
				},
				RuleID: rule.ID(),
				Extra:  symlinkEvent.GetExtra(),
			}
=======

	return &GenericRuleFailure{
		BaseRuntimeAlert: apitypes.BaseRuntimeAlert{
			AlertName: rule.Name(),
			Arguments: map[string]interface{}{
				"oldPath": symlinkEvent.OldPath,
				"newPath": symlinkEvent.NewPath,
			},
			InfectedPID:    symlinkEvent.Pid,
			FixSuggestions: "If this is a legitimate action, please consider removing this workload from the binding of this rule.",
			Severity:       R1010SymlinkCreatedOverSensitiveFileRuleDescriptor.Priority,
		},
		RuntimeProcessDetails: apitypes.ProcessTree{
			ProcessTree: apitypes.Process{
				Comm:       symlinkEvent.Comm,
				PPID:       symlinkEvent.PPid,
				PID:        symlinkEvent.Pid,
				UpperLayer: &symlinkEvent.UpperLayer,
				Uid:        &symlinkEvent.Uid,
				Gid:        &symlinkEvent.Gid,
				Hardlink:   symlinkEvent.ExePath,
				Path:       symlinkEvent.ExePath,
			},
			ContainerID: symlinkEvent.Runtime.ContainerID,
		},
		TriggerEvent: symlinkEvent.Event,
		RuleAlert: apitypes.RuleAlert{
			RuleDescription: fmt.Sprintf("Symlink created over sensitive file: %s - %s in: %s", symlinkEvent.OldPath, symlinkEvent.NewPath, symlinkEvent.GetContainer()),
		},
		RuntimeAlertK8sDetails: apitypes.RuntimeAlertK8sDetails{
			PodName:   symlinkEvent.GetPod(),
			PodLabels: symlinkEvent.K8s.PodLabels,
		},
		RuleID: rule.ID(),
	}
}

func (rule *R1010SymlinkCreatedOverSensitiveFile) EvaluateRule(eventType utils.EventType, event utils.K8sEvent, _ objectcache.K8sObjectCache) bool {
	if eventType != utils.SymlinkEventType {
		return false
	}

	symlinkEvent, ok := event.(*tracersymlinktype.Event)
	if !ok {
		return false
	}

	for _, path := range rule.additionalPaths {
		if strings.HasPrefix(symlinkEvent.OldPath, path) {
			return true
>>>>>>> 4fb52bf6
		}
	}

	return false
}

func (rule *R1010SymlinkCreatedOverSensitiveFile) Requirements() ruleengine.RuleSpec {
	return &RuleRequirements{
		EventTypes: R1010SymlinkCreatedOverSensitiveFileRuleDescriptor.Requirements.RequiredEventTypes(),
	}
}<|MERGE_RESOLUTION|>--- conflicted
+++ resolved
@@ -94,46 +94,6 @@
 	} else if allowed {
 		return nil
 	}
-<<<<<<< HEAD
-	fmt.Println("GetExtra", symlinkEvent.GetExtra())
-	for _, path := range rule.additionalPaths {
-		if strings.HasPrefix(symlinkEvent.OldPath, path) {
-			return &GenericRuleFailure{
-				BaseRuntimeAlert: apitypes.BaseRuntimeAlert{
-					AlertName: rule.Name(),
-					Arguments: map[string]interface{}{
-						"oldPath": symlinkEvent.OldPath,
-						"newPath": symlinkEvent.NewPath,
-					},
-					InfectedPID:    symlinkEvent.Pid,
-					FixSuggestions: "If this is a legitimate action, please consider removing this workload from the binding of this rule.",
-					Severity:       R1010SymlinkCreatedOverSensitiveFileRuleDescriptor.Priority,
-				},
-				RuntimeProcessDetails: apitypes.ProcessTree{
-					ProcessTree: apitypes.Process{
-						Comm:       symlinkEvent.Comm,
-						PPID:       symlinkEvent.PPid,
-						PID:        symlinkEvent.Pid,
-						UpperLayer: &symlinkEvent.UpperLayer,
-						Uid:        &symlinkEvent.Uid,
-						Gid:        &symlinkEvent.Gid,
-						Hardlink:   symlinkEvent.ExePath,
-						Path:       symlinkEvent.ExePath,
-					},
-					ContainerID: symlinkEvent.Runtime.ContainerID,
-				},
-				TriggerEvent: symlinkEvent.Event,
-				RuleAlert: apitypes.RuleAlert{
-					RuleDescription: fmt.Sprintf("Symlink created over sensitive file: %s - %s in: %s", symlinkEvent.OldPath, symlinkEvent.NewPath, symlinkEvent.GetContainer()),
-				},
-				RuntimeAlertK8sDetails: apitypes.RuntimeAlertK8sDetails{
-					PodName:   symlinkEvent.GetPod(),
-					PodLabels: symlinkEvent.K8s.PodLabels,
-				},
-				RuleID: rule.ID(),
-				Extra:  symlinkEvent.GetExtra(),
-			}
-=======
 
 	return &GenericRuleFailure{
 		BaseRuntimeAlert: apitypes.BaseRuntimeAlert{
@@ -168,6 +128,7 @@
 			PodLabels: symlinkEvent.K8s.PodLabels,
 		},
 		RuleID: rule.ID(),
+		Extra:  symlinkEvent.GetExtra(),
 	}
 }
 
@@ -184,7 +145,6 @@
 	for _, path := range rule.additionalPaths {
 		if strings.HasPrefix(symlinkEvent.OldPath, path) {
 			return true
->>>>>>> 4fb52bf6
 		}
 	}
 
