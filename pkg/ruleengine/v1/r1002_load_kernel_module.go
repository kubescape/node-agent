package ruleengine

import (
	"fmt"
	"node-agent/pkg/objectcache"
	"node-agent/pkg/ruleengine"
	"node-agent/pkg/utils"

	tracersyscallstype "github.com/inspektor-gadget/inspektor-gadget/pkg/gadgets/traceloop/types"

	apitypes "github.com/armosec/armoapi-go/armotypes"
)

const (
	R1002ID   = "R1002"
	R1002Name = "Kernel Module Load"
)

var R1002LoadKernelModuleRuleDescriptor = RuleDescriptor{
	ID:          R1002ID,
	Name:        R1002Name,
	Description: "Detecting Kernel Module Load.",
	Tags:        []string{"syscall", "kernel", "module", "load"},
	Priority:    RulePriorityCritical,
	Requirements: &RuleRequirements{
		EventTypes: []utils.EventType{
			utils.SyscallEventType,
		},
	},
	RuleCreationFunc: func() ruleengine.RuleEvaluator {
		return CreateRuleR1002LoadKernelModule()
	},
}
var _ ruleengine.RuleEvaluator = (*R1002LoadKernelModule)(nil)

type R1002LoadKernelModule struct {
	BaseRule
}

func CreateRuleR1002LoadKernelModule() *R1002LoadKernelModule {
	return &R1002LoadKernelModule{}
}

func (rule *R1002LoadKernelModule) Name() string {
	return R1002Name
}
func (rule *R1002LoadKernelModule) ID() string {
	return R1002ID
}
func (rule *R1002LoadKernelModule) DeleteRule() {
}

func (rule *R1002LoadKernelModule) ProcessEvent(eventType utils.EventType, event interface{}, objCache objectcache.ObjectCache) ruleengine.RuleFailure {
	if eventType != utils.SyscallEventType {
		return nil
	}

	syscallEvent, ok := event.(*tracersyscallstype.Event)
	if !ok {
		return nil
	}

<<<<<<< HEAD
	if syscallEvent.Syscall == "init_module" {
=======
	if syscallEvent.SyscallName == "init_module" || syscallEvent.SyscallName == "finit_module" {
		rule.alerted = true
>>>>>>> 47854c67
		ruleFailure := GenericRuleFailure{
			BaseRuntimeAlert: apitypes.BaseRuntimeAlert{
				AlertName:      rule.Name(),
				InfectedPID:    syscallEvent.Pid,
				FixSuggestions: "If this is a legitimate action, please add consider removing this workload from the binding of this rule",
				Severity:       R1002LoadKernelModuleRuleDescriptor.Priority,
			},
			RuntimeProcessDetails: apitypes.ProcessTree{
				ProcessTree: apitypes.Process{
					Comm: syscallEvent.Comm,
					PID:  syscallEvent.Pid,
				},
				ContainerID: syscallEvent.Runtime.ContainerID,
			},
			TriggerEvent: syscallEvent.Event,
			RuleAlert: apitypes.RuleAlert{
				RuleID:          rule.ID(),
				RuleDescription: fmt.Sprintf("Kernel module load syscall (%s) was called in: %s", syscallEvent.SyscallName, syscallEvent.GetContainer()),
			},
			RuntimeAlertK8sDetails: apitypes.RuntimeAlertK8sDetails{
				PodName: syscallEvent.GetPod(),
			},
		}

		return &ruleFailure
	}

	return nil
}

func (rule *R1002LoadKernelModule) Requirements() ruleengine.RuleSpec {
	return &RuleRequirements{
		EventTypes: R1002LoadKernelModuleRuleDescriptor.Requirements.RequiredEventTypes(),
	}
}<|MERGE_RESOLUTION|>--- conflicted
+++ resolved
@@ -60,12 +60,8 @@
 		return nil
 	}
 
-<<<<<<< HEAD
-	if syscallEvent.Syscall == "init_module" {
-=======
 	if syscallEvent.SyscallName == "init_module" || syscallEvent.SyscallName == "finit_module" {
 		rule.alerted = true
->>>>>>> 47854c67
 		ruleFailure := GenericRuleFailure{
 			BaseRuntimeAlert: apitypes.BaseRuntimeAlert{
 				AlertName:      rule.Name(),
