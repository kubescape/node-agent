package ruleengine

import (
	"fmt"
	"strings"

	"github.com/kubescape/node-agent/pkg/ebpf/events"
	"github.com/kubescape/node-agent/pkg/ruleengine"
	"github.com/kubescape/node-agent/pkg/utils"
	"github.com/kubescape/storage/pkg/registry/file/dynamicpathdetector"

	"github.com/kubescape/node-agent/pkg/objectcache"

	apitypes "github.com/armosec/armoapi-go/armotypes"
	traceropentype "github.com/inspektor-gadget/inspektor-gadget/pkg/gadgets/trace/open/types"

	"github.com/kubescape/go-logger"
	"github.com/kubescape/go-logger/helpers"
)

const (
	R0002ID   = "R0002"
	R0002Name = "Unexpected file access"
)

var R0002UnexpectedFileAccessRuleDescriptor = ruleengine.RuleDescriptor{
	ID:          R0002ID,
	Name:        R0002Name,
	Description: "Detecting file access that are not whitelisted by application profile. File access is defined by the combination of path and flags",
	Tags:        []string{"open", "whitelisted"},
	Priority:    RulePriorityLow,
	Requirements: &RuleRequirements{
		EventTypes: []utils.EventType{utils.OpenEventType},
	},
	RuleCreationFunc: func() ruleengine.RuleEvaluator {
		return CreateRuleR0002UnexpectedFileAccess()
	},
}
var _ ruleengine.RuleEvaluator = (*R0002UnexpectedFileAccess)(nil)

type R0002UnexpectedFileAccess struct {
	BaseRule
	shouldIgnoreMounts bool
	ignorePrefixes     []string
}

func CreateRuleR0002UnexpectedFileAccess() *R0002UnexpectedFileAccess {
	return &R0002UnexpectedFileAccess{
		shouldIgnoreMounts: false,
		ignorePrefixes:     []string{},
	}
}

func (rule *R0002UnexpectedFileAccess) Name() string {
	return R0002Name
}
func (rule *R0002UnexpectedFileAccess) ID() string {
	return R0002ID
}

func (rule *R0002UnexpectedFileAccess) SetParameters(parameters map[string]interface{}) {
	rule.BaseRule.SetParameters(parameters)

	rule.shouldIgnoreMounts = fmt.Sprintf("%v", rule.GetParameters()["ignoreMounts"]) == "true"

	ignorePrefixesInterface := rule.GetParameters()["ignorePrefixes"]
	if ignorePrefixesInterface == nil {
		return
	}

	ignorePrefixes, ok := interfaceToStringSlice(ignorePrefixesInterface)
	if ok {
		for _, prefix := range ignorePrefixes {
			rule.ignorePrefixes = append(rule.ignorePrefixes, fmt.Sprintf("%v", prefix))
		}
	} else {
		logger.L().Warning("failed to convert ignorePrefixes to []string", helpers.String("ruleID", rule.ID()))
	}
}

func (rule *R0002UnexpectedFileAccess) DeleteRule() {
}

func (rule *R0002UnexpectedFileAccess) ProcessEvent(eventType utils.EventType, event utils.K8sEvent, objCache objectcache.ObjectCache) ruleengine.RuleFailure {
	if eventType != utils.OpenEventType {
		return nil
	}

	fullEvent, ok := event.(*events.OpenEvent)
	if !ok {
		return nil
	}

	openEvent := fullEvent.Event

	// Check if path is ignored
	for _, prefix := range rule.ignorePrefixes {
		if strings.HasPrefix(openEvent.FullPath, prefix) {
			return nil
		}
	}

	if rule.shouldIgnoreMounts {
		mounts, err := getContainerMountPaths(openEvent.GetNamespace(), openEvent.GetPod(), openEvent.GetContainer(), objCache.K8sObjectCache())
		if err != nil {
			return nil
		}
		for _, mount := range mounts {
			if isPathContained(mount, openEvent.FullPath) {
				return nil
			}
		}
	}

	ap := objCache.ApplicationProfileCache().GetApplicationProfile(openEvent.Runtime.ContainerID)
	if ap == nil {
		return nil
	}

	appProfileOpenList, err := getContainerFromApplicationProfile(ap, openEvent.GetContainer())
	if err != nil {
		return nil
	}

	for _, open := range appProfileOpenList.Opens {
		if dynamicpathdetector.CompareDynamic(open.Path, openEvent.FullPath) {
			found := 0
			for _, eventOpenFlag := range openEvent.Flags {
				// Check that event open flag is in the open.Flags
				for _, profileOpenFlag := range open.Flags {
					if eventOpenFlag == profileOpenFlag {
						found += 1
					}
				}
			}
			if found == len(openEvent.Flags) {
				return nil
			}
			// TODO: optimize this list (so path will be only once in the list so we can break the loop)
		}
	}

	ruleFailure := GenericRuleFailure{
		BaseRuntimeAlert: apitypes.BaseRuntimeAlert{
			AlertName:   rule.Name(),
			InfectedPID: openEvent.Pid,
			Arguments: map[string]interface{}{
				"flags": openEvent.Flags,
				"path":  openEvent.FullPath,
			},
<<<<<<< HEAD
			Severity: R0002UnexpectedFileAccessRuleDescriptor.Priority,
=======
			FixSuggestions: fmt.Sprintf("If this is a valid behavior, please add the open call \"%s\" to the whitelist in the application profile for the Pod \"%s\". You can use the following command: %s", openEvent.FullPath, openEvent.GetPod(), rule.generatePatchCommand(&openEvent, ap)),
			Severity:       R0002UnexpectedFileAccessRuleDescriptor.Priority,
>>>>>>> 1845cb24
		},
		RuntimeProcessDetails: apitypes.ProcessTree{
			ProcessTree: apitypes.Process{
				Comm: openEvent.Comm,
				Gid:  &openEvent.Gid,
				PID:  openEvent.Pid,
				Uid:  &openEvent.Uid,
			},
			ContainerID: openEvent.Runtime.ContainerID,
		},
		TriggerEvent: openEvent.Event,
		RuleAlert: apitypes.RuleAlert{
			RuleDescription: fmt.Sprintf("Unexpected file access: %s with flags %s in: %s", openEvent.FullPath, strings.Join(openEvent.Flags, ","), openEvent.GetContainer()),
		},
		RuntimeAlertK8sDetails: apitypes.RuntimeAlertK8sDetails{
			PodName: openEvent.GetPod(),
		},
		RuleID: rule.ID(),
		Extra:  fullEvent.GetExtra(),
	}

	return &ruleFailure
}

func isPathContained(basepath, targetpath string) bool {
	return strings.HasPrefix(targetpath, basepath)
}

func (rule *R0002UnexpectedFileAccess) Requirements() ruleengine.RuleSpec {
	return &RuleRequirements{
		EventTypes: R0002UnexpectedFileAccessRuleDescriptor.Requirements.RequiredEventTypes(),
	}
}<|MERGE_RESOLUTION|>--- conflicted
+++ resolved
@@ -148,12 +148,7 @@
 				"flags": openEvent.Flags,
 				"path":  openEvent.FullPath,
 			},
-<<<<<<< HEAD
 			Severity: R0002UnexpectedFileAccessRuleDescriptor.Priority,
-=======
-			FixSuggestions: fmt.Sprintf("If this is a valid behavior, please add the open call \"%s\" to the whitelist in the application profile for the Pod \"%s\". You can use the following command: %s", openEvent.FullPath, openEvent.GetPod(), rule.generatePatchCommand(&openEvent, ap)),
-			Severity:       R0002UnexpectedFileAccessRuleDescriptor.Priority,
->>>>>>> 1845cb24
 		},
 		RuntimeProcessDetails: apitypes.ProcessTree{
 			ProcessTree: apitypes.Process{
