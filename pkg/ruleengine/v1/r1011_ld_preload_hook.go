--- conflicted
+++ resolved
@@ -61,15 +61,9 @@
 func (rule *R1011LdPreloadHook) DeleteRule() {
 }
 
-<<<<<<< HEAD
-func (rule *R1011LdPreloadHook) handleExecEvent(execEvent *events.ExecEvent, k8sObjCache objectcache.K8sObjectCache) ruleengine.RuleFailure {
-	// Java is a special case, we don't want to alert on it because it uses LD_LIBRARY_PATH.
-	if execEvent.Comm == JAVA_COMM {
-=======
 func (rule *R1011LdPreloadHook) ProcessEvent(eventType utils.EventType, event utils.K8sEvent, objectCache objectcache.ObjectCache) ruleengine.RuleFailure {
 
 	if !rule.EvaluateRule(eventType, event, objectCache.K8sObjectCache()) {
->>>>>>> 4fb52bf6
 		return nil
 	}
 
@@ -143,9 +137,6 @@
 	ldHookVar, _ := GetLdHookVar(envVars)
 
 	upperLayer := execEvent.UpperLayer || execEvent.PupperLayer
-
-<<<<<<< HEAD
-		upperLayer := execEvent.UpperLayer || execEvent.PupperLayer
 
 		ruleFailure := GenericRuleFailure{
 			BaseRuntimeAlert: apitypes.BaseRuntimeAlert{
@@ -182,9 +173,6 @@
 			RuleID: rule.ID(),
 			Extra:  execEvent.GetExtra(),
 		}
-
-		return &ruleFailure
-=======
 	ruleFailure := GenericRuleFailure{
 		BaseRuntimeAlert: apitypes.BaseRuntimeAlert{
 			AlertName:      rule.Name(),
@@ -218,13 +206,14 @@
 			PodLabels: execEvent.K8s.PodLabels,
 		},
 		RuleID: rule.ID(),
->>>>>>> 4fb52bf6
 	}
 
 	return &ruleFailure
 }
 
-<<<<<<< HEAD
+	return nil
+}
+
 func (rule *R1011LdPreloadHook) handleOpenEvent(openEvent *events.OpenEvent) ruleengine.RuleFailure {
 	if openEvent.FullPath == LD_PRELOAD_FILE && (openEvent.FlagsRaw&(int32(os.O_WRONLY)|int32(os.O_RDWR))) != 0 {
 		ruleFailure := GenericRuleFailure{
@@ -258,9 +247,6 @@
 			RuleID: rule.ID(),
 			Extra:  openEvent.GetExtra(),
 		}
-
-		return &ruleFailure
-=======
 func (rule *R1011LdPreloadHook) ruleFailureOpenEvent(openEvent *traceropentype.Event) ruleengine.RuleFailure {
 	ruleFailure := GenericRuleFailure{
 		BaseRuntimeAlert: apitypes.BaseRuntimeAlert{
@@ -291,7 +277,6 @@
 			PodLabels: openEvent.K8s.PodLabels,
 		},
 		RuleID: rule.ID(),
->>>>>>> 4fb52bf6
 	}
 
 	return &ruleFailure
@@ -303,20 +288,6 @@
 		return false
 	}
 
-<<<<<<< HEAD
-	if eventType == utils.ExecveEventType {
-		execEvent, ok := event.(*events.ExecEvent)
-		if !ok {
-			return nil
-		}
-
-		return rule.handleExecEvent(execEvent, objectCache.K8sObjectCache())
-	} else if eventType == utils.OpenEventType {
-		openEvent, ok := event.(*events.OpenEvent)
-		if !ok {
-			return nil
-		}
-=======
 	// Check if the process is a MATLAB process and ignore it.
 	if execEvent.GetContainer() == "matlab" {
 		return false
@@ -327,7 +298,6 @@
 		logger.L().Debug("Failed to get process environment variables", helpers.Error(err))
 		return false
 	}
->>>>>>> 4fb52bf6
 
 	ldHookVar, shouldCheck := GetLdHookVar(envVars)
 	if shouldCheck {
@@ -349,6 +319,27 @@
 	return false
 }
 
+func (rule *R1011LdPreloadHook) EvaluateRule(eventType utils.EventType, event utils.K8sEvent, k8sObjCache objectcache.K8sObjectCache) bool {
+	switch eventType {
+	case utils.ExecveEventType:
+		execEvent, ok := event.(*tracerexectype.Event)
+		if !ok {
+			return false
+		}
+		return rule.shouldAlertExec(execEvent, k8sObjCache)
+
+	case utils.OpenEventType:
+		openEvent, ok := event.(*traceropentype.Event)
+		if !ok {
+			return false
+		}
+		return rule.shouldAlertOpen(openEvent)
+
+	default:
+		return false
+	}
+}
+
 func (rule *R1011LdPreloadHook) shouldAlertOpen(openEvent *traceropentype.Event) bool {
 	return openEvent.FullPath == LD_PRELOAD_FILE && (openEvent.FlagsRaw&(int32(os.O_WRONLY)|int32(os.O_RDWR))) != 0
 }
@@ -360,4 +351,138 @@
 		}
 	}
 	return "", false
+}
+
+func (rule *R1011LdPreloadHook) ruleFailureExecEvent(execEvent *tracerexectype.Event) ruleengine.RuleFailure {
+	envVars, err := utils.GetProcessEnv(int(execEvent.Pid))
+	if err != nil {
+		logger.L().Debug("Failed to get process environment variables", helpers.Error(err))
+		return nil
+	}
+
+	ldHookVar, _ := GetLdHookVar(envVars)
+
+	upperLayer := execEvent.UpperLayer || execEvent.PupperLayer
+
+	ruleFailure := GenericRuleFailure{
+		BaseRuntimeAlert: apitypes.BaseRuntimeAlert{
+			AlertName:      rule.Name(),
+			Arguments:      map[string]interface{}{"envVar": ldHookVar},
+			InfectedPID:    execEvent.Pid,
+			FixSuggestions: fmt.Sprintf("Check the environment variable %s", ldHookVar),
+			Severity:       R1011LdPreloadHookRuleDescriptor.Priority,
+		},
+		RuntimeProcessDetails: apitypes.ProcessTree{
+			ProcessTree: apitypes.Process{
+				Comm:       execEvent.Comm,
+				Gid:        &execEvent.Gid,
+				PID:        execEvent.Pid,
+				Uid:        &execEvent.Uid,
+				UpperLayer: &upperLayer,
+				PPID:       execEvent.Ppid,
+				Pcomm:      execEvent.Pcomm,
+				Cwd:        execEvent.Cwd,
+				Hardlink:   execEvent.ExePath,
+				Path:       getExecFullPathFromEvent(execEvent),
+				Cmdline:    fmt.Sprintf("%s %s", getExecPathFromEvent(execEvent), strings.Join(utils.GetExecArgsFromEvent(execEvent), " ")),
+			},
+			ContainerID: execEvent.Runtime.ContainerID,
+		},
+		TriggerEvent: execEvent.Event,
+		RuleAlert: apitypes.RuleAlert{
+			RuleDescription: fmt.Sprintf("Process (%s) was executed in: %s and is using the environment variable %s", execEvent.Comm, execEvent.GetContainer(), fmt.Sprintf("%s=%s", ldHookVar, envVars[ldHookVar])),
+		},
+		RuntimeAlertK8sDetails: apitypes.RuntimeAlertK8sDetails{
+			PodName:   execEvent.GetPod(),
+			PodLabels: execEvent.K8s.PodLabels,
+		},
+		RuleID: rule.ID(),
+	}
+
+	return &ruleFailure
+}
+
+func (rule *R1011LdPreloadHook) ruleFailureOpenEvent(openEvent *traceropentype.Event) ruleengine.RuleFailure {
+	ruleFailure := GenericRuleFailure{
+		BaseRuntimeAlert: apitypes.BaseRuntimeAlert{
+			AlertName: rule.Name(),
+			Arguments: map[string]interface{}{
+				"path":  openEvent.FullPath,
+				"flags": openEvent.Flags,
+			},
+			InfectedPID:    openEvent.Pid,
+			FixSuggestions: "Check the file /etc/ld.so.preload",
+			Severity:       R1011LdPreloadHookRuleDescriptor.Priority,
+		},
+		RuntimeProcessDetails: apitypes.ProcessTree{
+			ProcessTree: apitypes.Process{
+				Comm: openEvent.Comm,
+				Gid:  &openEvent.Gid,
+				PID:  openEvent.Pid,
+				Uid:  &openEvent.Uid,
+			},
+			ContainerID: openEvent.Runtime.ContainerID,
+		},
+		TriggerEvent: openEvent.Event,
+		RuleAlert: apitypes.RuleAlert{
+			RuleDescription: fmt.Sprintf("Process (%s) was executed in: %s and is opening the file %s", openEvent.Comm, openEvent.GetContainer(), openEvent.Path),
+		},
+		RuntimeAlertK8sDetails: apitypes.RuntimeAlertK8sDetails{
+			PodName:   openEvent.GetPod(),
+			PodLabels: openEvent.K8s.PodLabels,
+		},
+		RuleID: rule.ID(),
+	}
+
+	return &ruleFailure
+}
+
+func (rule *R1011LdPreloadHook) shouldAlertExec(execEvent *tracerexectype.Event, k8sObjCache objectcache.K8sObjectCache) bool {
+	// Java is a special case, we don't want to alert on it because it uses LD_LIBRARY_PATH.
+	if execEvent.Comm == JAVA_COMM {
+		return false
+	}
+
+	// Check if the process is a MATLAB process and ignore it.
+	if execEvent.GetContainer() == "matlab" {
+		return false
+	}
+
+	envVars, err := utils.GetProcessEnv(int(execEvent.Pid))
+	if err != nil {
+		logger.L().Debug("Failed to get process environment variables", helpers.Error(err))
+		return false
+	}
+
+	ldHookVar, shouldCheck := GetLdHookVar(envVars)
+	if shouldCheck {
+		podSpec := k8sObjCache.GetPodSpec(execEvent.GetNamespace(), execEvent.GetPod())
+		if podSpec != nil {
+			for _, container := range podSpec.Containers {
+				if container.Name == execEvent.GetContainer() {
+					for _, envVar := range container.Env {
+						if envVar.Name == ldHookVar {
+							return false
+						}
+					}
+				}
+			}
+		}
+		return true
+	}
+
+	return false
+}
+
+func (rule *R1011LdPreloadHook) shouldAlertOpen(openEvent *traceropentype.Event) bool {
+	return openEvent.FullPath == LD_PRELOAD_FILE && (openEvent.FlagsRaw&(int32(os.O_WRONLY)|int32(os.O_RDWR))) != 0
+}
+
+func GetLdHookVar(envVars map[string]string) (string, bool) {
+	for _, envVar := range LD_PRELOAD_ENV_VARS {
+		if _, ok := envVars[envVar]; ok {
+			return envVar, true
+		}
+	}
+	return "", false
 }