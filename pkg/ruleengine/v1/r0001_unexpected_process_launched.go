--- conflicted
+++ resolved
@@ -98,12 +98,6 @@
 		}
 	}
 
-<<<<<<< HEAD
-	logger.L().Info("R0001UnexpectedProcessLaunched::ProcessEvent - going to create alert", helpers.String("execPath", execPath), helpers.String("namespace", execEvent.GetNamespace()), helpers.String("name", execEvent.GetPod()))
-
-	isPartOfImage := !execEvent.UpperLayer
-=======
->>>>>>> 101145ee
 	ruleFailure := GenericRuleFailure{
 		BaseRuntimeAlert: apitypes.BaseRuntimeAlert{
 			AlertName:   rule.Name(),
