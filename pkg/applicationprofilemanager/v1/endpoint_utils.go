package applicationprofilemanager

import (
	"crypto/sha256"
	"encoding/hex"
	"encoding/json"
	"fmt"
	"net"
	"net/url"
	"sort"
	"strings"

	"github.com/kubescape/go-logger"
	"github.com/kubescape/go-logger/helpers"
	tracerhttphelper "github.com/kubescape/node-agent/pkg/ebpf/gadgets/http/tracer"
	tracerhttptype "github.com/kubescape/node-agent/pkg/ebpf/gadgets/http/types"
	"github.com/kubescape/storage/pkg/apis/softwarecomposition/v1beta1"
)

func GetNewEndpoint(event *tracerhttptype.Event, identifier string) (*v1beta1.HTTPEndpoint, error) {
	headers := tracerhttphelper.ExtractConsistentHeaders(event.Request.Header)
	headers["Host"] = []string{event.Request.Host}
	rawJSON, err := json.Marshal(headers)
	if err != nil {
		logger.L().Error("Error marshaling JSON:", helpers.Error(err))
		return nil, err
	}

	return &v1beta1.HTTPEndpoint{
		Endpoint:  identifier,
		Methods:   []string{event.Request.Method},
		Internal:  event.Internal,
		Direction: event.Direction,
		Headers:   rawJSON}, nil
}

<<<<<<< HEAD
func (am *ApplicationProfileManager) GetEndpointIdentifier(request *tracerhttptype.HTTPRequestData) (string, error) {
	identifier := request.URL
	headers := tracerhttphelper.ExtractConsistentHeaders(request.Headers)
	if host, ok := headers["Host"]; ok {
		host := host[0]
=======
func (am *ApplicationProfileManager) GetEndpointIdentifier(request *tracerhttptype.Event) (string, error) {
	identifier := request.Request.URL.String()
	if host := request.Request.Host; host != "" {

		if !isValidHost(host) {
			return "", fmt.Errorf("invalid host: %s", host)
		}

>>>>>>> ccab9227
		_, port, err := net.SplitHostPort(host)
		if err != nil {
			port = "80"
		}
		identifier = ":" + port + identifier
	}

	return identifier, nil
}

func CalculateHTTPEndpointHash(endpoint *v1beta1.HTTPEndpoint) string {
	hash := sha256.New()

	hash.Write([]byte(endpoint.Endpoint))

	sortedMethods := make([]string, len(endpoint.Methods))
	copy(sortedMethods, endpoint.Methods)
	sort.Strings(sortedMethods)

	hash.Write([]byte(strings.Join(sortedMethods, ",")))
	hash.Write(endpoint.Headers)

	return hex.EncodeToString(hash.Sum(nil))
}

func isValidHost(host string) bool {
	// Check if the host is empty
	if host == "" {
		return false
	}

	// Check if host contains spaces or invalid characters
	if strings.ContainsAny(host, " \t\r\n") {
		return false
	}

	// Parse the host using http's standard URL parser
	if _, err := url.ParseRequestURI("http://" + host); err != nil {
		return false
	}

	return true
}<|MERGE_RESOLUTION|>--- conflicted
+++ resolved
@@ -34,13 +34,6 @@
 		Headers:   rawJSON}, nil
 }
 
-<<<<<<< HEAD
-func (am *ApplicationProfileManager) GetEndpointIdentifier(request *tracerhttptype.HTTPRequestData) (string, error) {
-	identifier := request.URL
-	headers := tracerhttphelper.ExtractConsistentHeaders(request.Headers)
-	if host, ok := headers["Host"]; ok {
-		host := host[0]
-=======
 func (am *ApplicationProfileManager) GetEndpointIdentifier(request *tracerhttptype.Event) (string, error) {
 	identifier := request.Request.URL.String()
 	if host := request.Request.Host; host != "" {
@@ -49,7 +42,6 @@
 			return "", fmt.Errorf("invalid host: %s", host)
 		}
 
->>>>>>> ccab9227
 		_, port, err := net.SplitHostPort(host)
 		if err != nil {
 			port = "80"
