--- conflicted
+++ resolved
@@ -1,11 +1,6 @@
 package conthandler
 
 import (
-<<<<<<< HEAD
-	"os"
-=======
-	"context"
->>>>>>> 11f5880b
 	"path"
 	"sniffer/pkg/config"
 	configV1 "sniffer/pkg/config/v1"
