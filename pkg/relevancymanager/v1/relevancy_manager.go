package relevancymanager

import (
	"context"
	"errors"
	"fmt"
	"node-agent/pkg/config"
	"node-agent/pkg/containerwatcher"
	"node-agent/pkg/filehandler"
	"node-agent/pkg/relevancymanager"
	"node-agent/pkg/sbom"
	sbomV1 "node-agent/pkg/sbom/v1"
	"node-agent/pkg/storageclient"
	"node-agent/pkg/utils"
	"sync"
	"time"

	"github.com/armosec/utils-k8s-go/wlid"
	"github.com/gammazero/workerpool"
	containercollection "github.com/inspektor-gadget/inspektor-gadget/pkg/container-collection"
	"github.com/kubescape/go-logger"
	"github.com/kubescape/go-logger/helpers"
	"github.com/kubescape/k8s-interface/instanceidhandler"
	instanceidhandlerV1 "github.com/kubescape/k8s-interface/instanceidhandler/v1"
	"github.com/kubescape/k8s-interface/k8sinterface"
	"github.com/kubescape/k8s-interface/workloadinterface"
	"github.com/spf13/afero"
	"go.opentelemetry.io/otel"
	"go.opentelemetry.io/otel/attribute"
	"go.opentelemetry.io/otel/trace"
)

const (
	RelevantCVEsService = "RelevantCVEsService"
	StepGetSBOM         = "StepGetSBOM"
	StepValidateSBOM    = "StepValidateSBOM"
	StepEventAggregator = "StepEventAggregator"
)

// Number of workers for handling list of files and submitting to the storage. This number should not be too high so the storage wont get overwhelmed.
const fileWorkersConcurrency = 4

var (
	containerHasTerminatedError = errors.New("container has terminated")
)

type RelevancyManager struct {
	afterTimerActionsChannel chan afterTimerActionsData
	cfg                      config.Config
	clusterName              string
	// FIXME we need this circular dependency to unregister the tracer at the end of startRelevancyProcess
	containerHandler  containerwatcher.ContainerWatcher
	fileHandler       filehandler.FileHandler
	k8sClient         *k8sinterface.KubernetesApi
	sbomFs            afero.Fs
	storageClient     storageclient.StorageClient
	watchedContainers sync.Map
	fileWorkerPool    *workerpool.WorkerPool
}

var _ relevancymanager.RelevancyManagerClient = (*RelevancyManager)(nil)

func CreateRelevancyManager(cfg config.Config, clusterName string, fileHandler filehandler.FileHandler, k8sClient *k8sinterface.KubernetesApi, sbomFs afero.Fs, storageClient storageclient.StorageClient) (*RelevancyManager, error) {
	return &RelevancyManager{
		afterTimerActionsChannel: make(chan afterTimerActionsData, 50),
		cfg:                      cfg,
		clusterName:              clusterName,
		fileHandler:              fileHandler,
		k8sClient:                k8sClient,
		sbomFs:                   sbomFs,
		storageClient:            storageClient,
		watchedContainers:        sync.Map{},
		fileWorkerPool:           workerpool.New(fileWorkersConcurrency),
	}, nil
}

// Handle relevant data
func (rm *RelevancyManager) handleRelevancy(ctx context.Context, containerData watchedContainerData, containerID string) {

	ctxPostSBOM, spanPostSBOM := otel.Tracer("").Start(ctx, "PostFilterSBOM")
	defer spanPostSBOM.End()

	if err := containerData.sbomClient.ValidateSBOM(ctx); err != nil {
		logger.L().Info("SBOM is incomplete", helpers.String("container ID", containerID), helpers.String("k8s workload", containerData.k8sContainerID), helpers.Error(err))
		containerData.syncChannel[StepValidateSBOM] <- err
	}

	fileList, err := rm.fileHandler.GetFiles(containerData.k8sContainerID)
	if err != nil {
		logger.L().Debug("failed to get file list", helpers.String("container ID", containerID), helpers.String("k8s workload", containerData.k8sContainerID), helpers.Error(err))
		return
	}
	logger.L().Debug("fileList generated", helpers.String("container ID", containerID), helpers.String("k8s workload", containerData.k8sContainerID), helpers.String("file list", fmt.Sprintf("%v", fileList)))

	if err = containerData.sbomClient.FilterSBOM(ctx, fileList); err != nil {
		rm.fileHandler.AddFiles(containerData.k8sContainerID, fileList)
		ctx, span := otel.Tracer("").Start(ctxPostSBOM, "FilterSBOM")
		defer span.End()
		logger.L().Ctx(ctx).Warning("failed to filter SBOM", helpers.String("container ID", containerID), helpers.String("k8s workload", containerData.k8sContainerID), helpers.Error(err))
		return
	}
	filterSBOMKey, err := containerData.instanceID.GetSlug()
	if err != nil {
		rm.fileHandler.AddFiles(containerData.k8sContainerID, fileList)
		ctx, span := otel.Tracer("").Start(ctxPostSBOM, "filterSBOMKey")
		defer span.End()
		logger.L().Ctx(ctx).Warning("failed to get filterSBOMKey for store filter SBOM", helpers.String("container ID", containerID), helpers.String("k8s workload", containerData.k8sContainerID), helpers.Error(err))
		return
	}
	// it is safe to use containerData.imageID directly since we needed it to retrieve the SBOM
	if err = containerData.sbomClient.StoreFilterSBOM(ctx, containerData.imageID, filterSBOMKey); err != nil {
		if !errors.Is(err, sbom.IsAlreadyExist()) {
			rm.fileHandler.AddFiles(containerData.k8sContainerID, fileList)
			ctx, span := otel.Tracer("").Start(ctxPostSBOM, "StoreFilterSBOM")
			defer span.End()
			logger.L().Ctx(ctx).Error("failed to store filtered SBOM", helpers.String("container ID", containerID), helpers.String("k8s workload", containerData.k8sContainerID), helpers.Error(err))
		}
		return
	}

	logger.L().Info("filtered SBOM has been stored successfully", helpers.String("containerID", containerID), helpers.String("k8s workload", containerData.k8sContainerID))
}
func (rm *RelevancyManager) afterTimerActions(ctx context.Context) error {
	for {
		afterTimerActionsData := <-rm.afterTimerActionsChannel
		containerDataInterface, exist := rm.watchedContainers.Load(afterTimerActionsData.containerID)
		if !exist {
			logger.L().Warning("afterTimerActions: failed to get container data", helpers.String("container ID", afterTimerActionsData.containerID))
			continue
		}
		containerData := containerDataInterface.(watchedContainerData)

		if rm.cfg.EnableRelevancy && afterTimerActionsData.service == RelevantCVEsService {

<<<<<<< HEAD
			ctxPostSBOM, spanPostSBOM := otel.Tracer("").Start(ctx, "PostFilterSBOM")
=======
			// ctxPostSBOM, spanPostSBOM := otel.Tracer("").Start(ctx, "PostFilterSBOM")
>>>>>>> bf8b7f05
			if err := <-containerData.syncChannel[StepGetSBOM]; err != nil {
				logger.L().Debug("failed to get SBOM", helpers.String("container ID", afterTimerActionsData.containerID), helpers.String("k8s workload", containerData.k8sContainerID), helpers.Error(err))
				continue
			}
			if containerData.sbomClient == nil {
				// it is possible that the sbom client was not created yet
				logger.L().Debug("sbom client not yet created", helpers.String("container ID", afterTimerActionsData.containerID), helpers.String("k8s workload", containerData.k8sContainerID))
<<<<<<< HEAD
				continue
			}
			if err := containerData.sbomClient.ValidateSBOM(ctx); err != nil {
				logger.L().Warning("SBOM is incomplete", helpers.String("container ID", afterTimerActionsData.containerID), helpers.String("k8s workload", containerData.k8sContainerID), helpers.Error(err))
				containerData.syncChannel[StepValidateSBOM] <- err
			}

			fileList, err := rm.fileHandler.GetFiles(containerData.k8sContainerID)
			if err != nil {
				logger.L().Debug("failed to get file list", helpers.String("container ID", afterTimerActionsData.containerID), helpers.String("k8s workload", containerData.k8sContainerID), helpers.Error(err))
				continue
			}
			logger.L().Debug("fileList generated", helpers.String("container ID", afterTimerActionsData.containerID), helpers.String("k8s workload", containerData.k8sContainerID), helpers.String("file list", fmt.Sprintf("%v", fileList)))

			if err = containerData.sbomClient.FilterSBOM(ctx, fileList); err != nil {
				rm.fileHandler.AddFiles(containerData.k8sContainerID, fileList)
				ctx, span := otel.Tracer("").Start(ctxPostSBOM, "FilterSBOM")
				logger.L().Ctx(ctx).Warning("failed to filter SBOM", helpers.String("container ID", afterTimerActionsData.containerID), helpers.String("k8s workload", containerData.k8sContainerID), helpers.Error(err))
				span.End()
				continue
			}
			filterSBOMKey, err := containerData.instanceID.GetSlug()
			if err != nil {
				rm.fileHandler.AddFiles(containerData.k8sContainerID, fileList)
				ctx, span := otel.Tracer("").Start(ctxPostSBOM, "filterSBOMKey")
				logger.L().Ctx(ctx).Warning("failed to get filterSBOMKey for store filter SBOM", helpers.String("container ID", afterTimerActionsData.containerID), helpers.String("k8s workload", containerData.k8sContainerID), helpers.Error(err))
				span.End()
				continue
			}
			// it is safe to use containerData.imageID directly since we needed it to retrieve the SBOM
			if err = containerData.sbomClient.StoreFilterSBOM(ctx, containerData.imageID, filterSBOMKey); err != nil {
				if !errors.Is(err, sbom.IsAlreadyExist()) {
					rm.fileHandler.AddFiles(containerData.k8sContainerID, fileList)
					ctx, span := otel.Tracer("").Start(ctxPostSBOM, "StoreFilterSBOM")
					logger.L().Ctx(ctx).Error("failed to store filtered SBOM", helpers.String("container ID", afterTimerActionsData.containerID), helpers.String("k8s workload", containerData.k8sContainerID), helpers.Error(err))
					span.End()
				}
=======
>>>>>>> bf8b7f05
				continue
			}

			// handle collection of relevant data
			rm.fileWorkerPool.Submit(func() {
				rm.handleRelevancy(ctx, containerData, afterTimerActionsData.containerID)
			})
		}
	}
}

func (rm *RelevancyManager) deleteResources(watchedContainer watchedContainerData, containerID string) {
	watchedContainer.snifferTicker.Stop()
	if watchedContainer.sbomClient != nil {
		watchedContainer.sbomClient.CleanResources()
	}
	rm.watchedContainers.Delete(containerID)

	// Remove container from the file DB
	rm.fileHandler.RemoveBucket(containerID)
}

func (rm *RelevancyManager) getSBOM(ctx context.Context, container *containercollection.Container) {
	ctx, span := otel.Tracer("").Start(ctx, "RelevancyManager.getSBOM")
	defer span.End()
	// get watchedContainer from map
	containerDataInterface, exist := rm.watchedContainers.Load(container.ID)
	if !exist {
		return
	}
	watchedContainer := containerDataInterface.(watchedContainerData)
	// skip if the SBOM is already retrieved
	if watchedContainer.sbomClient != nil && watchedContainer.sbomClient.IsSBOMAlreadyExist() {
		watchedContainer.syncChannel[StepGetSBOM] <- nil
		return
	}
	// FIXME: this is a workaround to let the pod be updated with container information, avoiding another try
	utils.RandomSleep(2, 10)
	// get watchedContainer from map
	containerDataInterface, exist = rm.watchedContainers.Load(container.ID)
	if !exist {
		return
	}
	watchedContainer = containerDataInterface.(watchedContainerData)
	// skip if the SBOM is already retrieved
	if watchedContainer.sbomClient != nil && watchedContainer.sbomClient.IsSBOMAlreadyExist() {
		watchedContainer.syncChannel[StepGetSBOM] <- nil
		return
	}
	// end of FIXME
	// get pod information, we cannot do this during ReportContainerStarted because the pod might not be updated yet with container information
	wl, err := rm.k8sClient.GetWorkload(container.Namespace, "Pod", container.Podname)
	if err != nil {
		logger.L().Ctx(ctx).Error("failed to get pod", helpers.Error(err), helpers.String("namespace", container.Namespace), helpers.String("Pod name", container.Podname))
		watchedContainer.syncChannel[StepGetSBOM] <- err
		return
	}
	workload := wl.(*workloadinterface.Workload)
	imageID, imageTag, parentWlid, instanceID, err := rm.parsePodData(ctx, workload, container)
	// This behavior will happen when the running container is an initContainer
	if err != nil || imageID == "" || imageTag == "" || parentWlid == "" || instanceID == nil {
		watchedContainer.syncChannel[StepGetSBOM] <- err
		return
	}
	// create sbomClient
	sbomClient := sbom.CreateSBOMStorageClient(rm.storageClient, parentWlid, instanceID, rm.sbomFs)

	// get SBOM
	err = sbomClient.GetSBOM(ctx, imageTag, imageID)

	// save watchedContainer with new fields
	watchedContainer.imageID = imageID
	watchedContainer.instanceID = instanceID
	watchedContainer.sbomClient = sbomClient
	rm.watchedContainers.Store(container.ID, watchedContainer)

	// notify the channel. This call must be at the end of the function as it will unblock the waitForTicks function
	watchedContainer.syncChannel[StepGetSBOM] <- err
}

func (rm *RelevancyManager) parsePodData(ctx context.Context, pod *workloadinterface.Workload, container *containercollection.Container) (string, string, string, instanceidhandler.IInstanceID, error) {

	kind, name, err := rm.k8sClient.CalculateWorkloadParentRecursive(pod)
	if err != nil {
		return "", "", "", nil, fmt.Errorf("fail to get workload owner parent %s in namespace %s with error: %v", pod.GetName(), pod.GetNamespace(), err)
	}
	parentWorkload, err := rm.k8sClient.GetWorkload(pod.GetNamespace(), kind, name)
	if err != nil {
		return "", "", "", nil, fmt.Errorf("fail to get parent workload %s in namespace %s with error: %v", pod.GetName(), pod.GetNamespace(), err)
	}
	w := parentWorkload.(*workloadinterface.Workload)
	parentWlid := w.GenerateWlid(rm.clusterName)
	err = wlid.IsWlidValid(parentWlid)
	if err != nil {
		return "", "", "", nil, fmt.Errorf("WLID of parent workload is not in the right %s in namespace %s with error: %v", pod.GetName(), pod.GetNamespace(), err)
	}

	containers, err := pod.GetContainers()
	if err != nil {
		return "", "", "", nil, fmt.Errorf("fail to get containers for pod %s in namespace %s with error: %v", pod.GetName(), pod.GetNamespace(), err)
	}
	imageTag := ""
	for i := range containers {
		if containers[i].Name == container.Name {
			imageTag = containers[i].Image
		}
	}

	status, err := pod.GetPodStatus() // Careful this is not available on container creation
	if err != nil {
		return "", "", "", nil, fmt.Errorf("fail to get status for pod %s in namespace %s with error: %v", pod.GetName(), pod.GetNamespace(), err)
	}
	imageID := ""
	for i := range status.ContainerStatuses {
		if status.ContainerStatuses[i].Name == container.Name {
			imageID = status.ContainerStatuses[i].ImageID
		}
	}

	instanceIDs, err := instanceidhandlerV1.GenerateInstanceID(pod)
	if err != nil {
		return "", "", "", nil, fmt.Errorf("fail to create InstanceID to pod %s in namespace %s with error: %v", pod.GetName(), pod.GetNamespace(), err)
	}
	instanceID := instanceIDs[0]
	for i := range instanceIDs {
		if instanceIDs[i].GetContainerName() == name {
			instanceID = instanceIDs[i]
		}
	}

	logger.L().Debug("parsePodData", helpers.String("imageID", imageID), helpers.String("imageTag", imageTag), helpers.String("parentWlid", parentWlid), helpers.String("instanceID", instanceID.GetStringFormatted()))
	return imageID, imageTag, parentWlid, instanceID, nil
}

func (rm *RelevancyManager) startRelevancyProcess(ctx context.Context, container *containercollection.Container, k8sContainerID string) {
	ctx, span := otel.Tracer("").Start(ctx, "RelevancyManager.startRelevancyProcess")
	defer span.End()

	watchedContainer := watchedContainerData{
		snifferTicker: time.NewTicker(rm.cfg.UpdateDataPeriod),
		container:     container,
		syncChannel: map[string]chan error{
			StepGetSBOM:         make(chan error, 10),
			StepEventAggregator: make(chan error, 10),
			StepValidateSBOM:    make(chan error, 10),
		},
		k8sContainerID: k8sContainerID,
	}
	rm.watchedContainers.Store(container.ID, watchedContainer)

	if err := rm.monitorContainer(ctx, container, watchedContainer); err != nil {
		logger.L().Info("stop monitor on container", helpers.String("reason", err.Error()), helpers.String("container ID", container.ID), helpers.String("k8s workload", k8sContainerID))
	} else {
		logger.L().Info("stop monitor on container - after monitoring time", helpers.String("container ID", container.ID), helpers.String("k8s workload", k8sContainerID))
	}

	rm.containerHandler.UnregisterContainer(ctx, container)
	rm.deleteResources(watchedContainer, container.ID)
}
func (rm *RelevancyManager) monitorContainer(ctx context.Context, container *containercollection.Container, watchedContainer watchedContainerData) error {

	now := time.Now()
	stopSniffingTime := now.Add(rm.cfg.MaxSniffingTime)
	for time.Now().Before(stopSniffingTime) {
		rm.getSBOM(ctx, container)
		err := rm.waitForTicks(watchedContainer, container.ID)
		if err != nil {
			if errors.Is(err, containerHasTerminatedError) {
				return fmt.Errorf("container terminated")
			} else if errors.Is(err, sbomV1.SBOMIncomplete) {
				return fmt.Errorf("incomplete SBOM")
			}
		}
	}
	return nil
}

func (rm *RelevancyManager) waitForTicks(watchedContainer watchedContainerData, containerID string) error {
	var err error
	select {
	case <-watchedContainer.snifferTicker.C:
		if rm.cfg.EnableRelevancy {
			rm.afterTimerActionsChannel <- afterTimerActionsData{
				containerID: containerID,
				service:     RelevantCVEsService,
			}
		}
	case err = <-watchedContainer.syncChannel[StepEventAggregator]:
		if errors.Is(err, containerHasTerminatedError) {
			watchedContainer.snifferTicker.Stop()
			err = containerHasTerminatedError
		}
	case err = <-watchedContainer.syncChannel[StepValidateSBOM]:
		if errors.Is(err, sbomV1.SBOMIncomplete) {
			return err
		}
	}
	return err
}

func (rm *RelevancyManager) ReportContainerStarted(ctx context.Context, container *containercollection.Container) {
	k8sContainerID := utils.CreateK8sContainerID(container.Namespace, container.Podname, container.Name)
	ctx, span := otel.Tracer("").Start(ctx, "RelevancyManager.ReportContainerStarted", trace.WithAttributes(attribute.String("containerID", container.ID), attribute.String("k8s workload", k8sContainerID)))
	defer span.End()

	logger.L().Debug("handleContainerRunningEvent", helpers.Interface("container", container))
	_, exist := rm.watchedContainers.Load(container.ID)
	if exist {
		logger.L().Debug("container already exist in memory", helpers.String("container ID", container.ID), helpers.String("k8s workload", k8sContainerID))
		return
	}
	logger.L().Info("new container has loaded - start monitor it", helpers.String("container ID", container.ID), helpers.String("k8s workload", k8sContainerID))
	go rm.startRelevancyProcess(ctx, container, k8sContainerID)
}

func (rm *RelevancyManager) ReportContainerTerminated(ctx context.Context, container *containercollection.Container) {
	k8sContainerID := utils.CreateK8sContainerID(container.Namespace, container.Podname, container.Name)
	ctx, span := otel.Tracer("").Start(ctx, "RelevancyManager.ReportContainerTerminated", trace.WithAttributes(attribute.String("containerID", container.ID), attribute.String("k8s workload", k8sContainerID)))
	defer span.End()

	if watchedContainer, ok := rm.watchedContainers.LoadAndDelete(container.ID); ok {
		data, ok := watchedContainer.(watchedContainerData)
		if !ok {
			logger.L().Debug("container not found in memory", helpers.String("container ID", container.ID), helpers.String("k8s workload", k8sContainerID))
			return
		}
		err := rm.fileHandler.RemoveBucket(k8sContainerID)
		if err != nil {
			logger.L().Error("failed to remove container bucket", helpers.Error(err), helpers.String("container ID", container.ID), helpers.String("k8s workload", k8sContainerID))
			return
		}
		data.syncChannel[StepEventAggregator] <- containerHasTerminatedError
	}
}

func (rm *RelevancyManager) ReportFileAccess(ctx context.Context, namespace, pod, container, file string) {
	// log accessed files for all containers to avoid race condition
	// this won't record unnecessary containers as the containerCollection takes care of filtering them
	if file == "" {
		return
	}
	k8sContainerID := utils.CreateK8sContainerID(namespace, pod, container)
	err := rm.fileHandler.AddFile(k8sContainerID, file)
	if err != nil {
		logger.L().Ctx(ctx).Error("failed to add file to container file list", helpers.Error(err), helpers.Interface("k8sContainerID", k8sContainerID), helpers.String("file", file))
	}
}

func (rm *RelevancyManager) SetContainerHandler(containerHandler containerwatcher.ContainerWatcher) {
	rm.containerHandler = containerHandler
}

func (rm *RelevancyManager) StartRelevancyManager(ctx context.Context) {
	ctx, span := otel.Tracer("").Start(ctx, "RelevancyManager.StartRelevancyManager")
	defer span.End()
	go func() {
		_ = rm.afterTimerActions(ctx)
	}()
}<|MERGE_RESOLUTION|>--- conflicted
+++ resolved
@@ -16,7 +16,6 @@
 	"time"
 
 	"github.com/armosec/utils-k8s-go/wlid"
-	"github.com/gammazero/workerpool"
 	containercollection "github.com/inspektor-gadget/inspektor-gadget/pkg/container-collection"
 	"github.com/kubescape/go-logger"
 	"github.com/kubescape/go-logger/helpers"
@@ -37,9 +36,6 @@
 	StepEventAggregator = "StepEventAggregator"
 )
 
-// Number of workers for handling list of files and submitting to the storage. This number should not be too high so the storage wont get overwhelmed.
-const fileWorkersConcurrency = 4
-
 var (
 	containerHasTerminatedError = errors.New("container has terminated")
 )
@@ -55,7 +51,6 @@
 	sbomFs            afero.Fs
 	storageClient     storageclient.StorageClient
 	watchedContainers sync.Map
-	fileWorkerPool    *workerpool.WorkerPool
 }
 
 var _ relevancymanager.RelevancyManagerClient = (*RelevancyManager)(nil)
@@ -70,7 +65,6 @@
 		sbomFs:                   sbomFs,
 		storageClient:            storageClient,
 		watchedContainers:        sync.Map{},
-		fileWorkerPool:           workerpool.New(fileWorkersConcurrency),
 	}, nil
 }
 
@@ -132,11 +126,6 @@
 
 		if rm.cfg.EnableRelevancy && afterTimerActionsData.service == RelevantCVEsService {
 
-<<<<<<< HEAD
-			ctxPostSBOM, spanPostSBOM := otel.Tracer("").Start(ctx, "PostFilterSBOM")
-=======
-			// ctxPostSBOM, spanPostSBOM := otel.Tracer("").Start(ctx, "PostFilterSBOM")
->>>>>>> bf8b7f05
 			if err := <-containerData.syncChannel[StepGetSBOM]; err != nil {
 				logger.L().Debug("failed to get SBOM", helpers.String("container ID", afterTimerActionsData.containerID), helpers.String("k8s workload", containerData.k8sContainerID), helpers.Error(err))
 				continue
@@ -144,53 +133,11 @@
 			if containerData.sbomClient == nil {
 				// it is possible that the sbom client was not created yet
 				logger.L().Debug("sbom client not yet created", helpers.String("container ID", afterTimerActionsData.containerID), helpers.String("k8s workload", containerData.k8sContainerID))
-<<<<<<< HEAD
 				continue
 			}
-			if err := containerData.sbomClient.ValidateSBOM(ctx); err != nil {
-				logger.L().Warning("SBOM is incomplete", helpers.String("container ID", afterTimerActionsData.containerID), helpers.String("k8s workload", containerData.k8sContainerID), helpers.Error(err))
-				containerData.syncChannel[StepValidateSBOM] <- err
-			}
-
-			fileList, err := rm.fileHandler.GetFiles(containerData.k8sContainerID)
-			if err != nil {
-				logger.L().Debug("failed to get file list", helpers.String("container ID", afterTimerActionsData.containerID), helpers.String("k8s workload", containerData.k8sContainerID), helpers.Error(err))
-				continue
-			}
-			logger.L().Debug("fileList generated", helpers.String("container ID", afterTimerActionsData.containerID), helpers.String("k8s workload", containerData.k8sContainerID), helpers.String("file list", fmt.Sprintf("%v", fileList)))
-
-			if err = containerData.sbomClient.FilterSBOM(ctx, fileList); err != nil {
-				rm.fileHandler.AddFiles(containerData.k8sContainerID, fileList)
-				ctx, span := otel.Tracer("").Start(ctxPostSBOM, "FilterSBOM")
-				logger.L().Ctx(ctx).Warning("failed to filter SBOM", helpers.String("container ID", afterTimerActionsData.containerID), helpers.String("k8s workload", containerData.k8sContainerID), helpers.Error(err))
-				span.End()
-				continue
-			}
-			filterSBOMKey, err := containerData.instanceID.GetSlug()
-			if err != nil {
-				rm.fileHandler.AddFiles(containerData.k8sContainerID, fileList)
-				ctx, span := otel.Tracer("").Start(ctxPostSBOM, "filterSBOMKey")
-				logger.L().Ctx(ctx).Warning("failed to get filterSBOMKey for store filter SBOM", helpers.String("container ID", afterTimerActionsData.containerID), helpers.String("k8s workload", containerData.k8sContainerID), helpers.Error(err))
-				span.End()
-				continue
-			}
-			// it is safe to use containerData.imageID directly since we needed it to retrieve the SBOM
-			if err = containerData.sbomClient.StoreFilterSBOM(ctx, containerData.imageID, filterSBOMKey); err != nil {
-				if !errors.Is(err, sbom.IsAlreadyExist()) {
-					rm.fileHandler.AddFiles(containerData.k8sContainerID, fileList)
-					ctx, span := otel.Tracer("").Start(ctxPostSBOM, "StoreFilterSBOM")
-					logger.L().Ctx(ctx).Error("failed to store filtered SBOM", helpers.String("container ID", afterTimerActionsData.containerID), helpers.String("k8s workload", containerData.k8sContainerID), helpers.Error(err))
-					span.End()
-				}
-=======
->>>>>>> bf8b7f05
-				continue
-			}
 
 			// handle collection of relevant data
-			rm.fileWorkerPool.Submit(func() {
-				rm.handleRelevancy(ctx, containerData, afterTimerActionsData.containerID)
-			})
+			rm.handleRelevancy(ctx, containerData, afterTimerActionsData.containerID)
 		}
 	}
 }
