package processtreecreator

import (
	"fmt"
	"sort"
	"time"

	apitypes "github.com/armosec/armoapi-go/armotypes"
	"github.com/kubescape/go-logger"
	"github.com/kubescape/go-logger/helpers"
	"github.com/kubescape/node-agent/pkg/processtree/conversion"
)

<<<<<<< HEAD
const (
	maxPendingExits = 1000             // Maximum number of pending exits before forcing cleanup
	cleanupInterval = 1 * time.Minute  // Check every 1 minute
		cleanupDelay    = 10 * time.Minute // Remove after 10 minutes
)

=======
>>>>>>> 3433d13d
type pendingExit struct {
	PID         uint32
	StartTimeNs uint64
	Timestamp   time.Time
	Children    []*apitypes.Process
}

func (pt *processTreeCreatorImpl) startExitManager() {
	if pt.exitCleanupStopChan != nil {
		return
	}

	pt.exitCleanupStopChan = make(chan struct{})
	go pt.exitCleanupLoop()
}

func (pt *processTreeCreatorImpl) stopExitManager() {
	if pt.exitCleanupStopChan == nil {
		return
	}

	select {
	case <-pt.exitCleanupStopChan:
		return
	default:
		close(pt.exitCleanupStopChan)
		pt.exitCleanupStopChan = nil
	}
}

func (pt *processTreeCreatorImpl) addPendingExit(event conversion.ProcessEvent, children []*apitypes.Process) {
	if len(pt.pendingExits) >= pt.config.ExitCleanup.MaxPendingExits {
		logger.L().Debug("Exit: Maximum pending exits reached, forcing cleanup",
			helpers.String("pending_count", fmt.Sprintf("%d", len(pt.pendingExits))),
			helpers.String("max_allowed", fmt.Sprintf("%d", pt.config.ExitCleanup.MaxPendingExits)))
		pt.forceCleanupOldest()
	}

	pt.pendingExits[event.PID] = &pendingExit{
		PID:         event.PID,
		StartTimeNs: event.StartTimeNs,
		Timestamp:   time.Now(),
		Children:    children,
	}
}

func (pt *processTreeCreatorImpl) exitCleanupLoop() {
	ticker := time.NewTicker(pt.config.ExitCleanup.CleanupInterval)
	defer ticker.Stop()

	for {
		select {
		case <-pt.exitCleanupStopChan:
			return
		case <-ticker.C:
			pt.performExitCleanup()
		}
	}
}

func (pt *processTreeCreatorImpl) performExitCleanup() {
	pt.mutex.Lock()
	defer pt.mutex.Unlock()
	now := time.Now()
	var toRemove []*pendingExit

	for _, pending := range pt.pendingExits {
		if now.Sub(pending.Timestamp) >= pt.config.ExitCleanup.CleanupDelay {
			toRemove = append(toRemove, pending)
		}
	}

	if len(toRemove) == 0 {
		return
	}

	sort.Slice(toRemove, func(i, j int) bool {
		return toRemove[i].StartTimeNs < toRemove[j].StartTimeNs
	})

	for _, pending := range toRemove {
		pt.exitByPid(pending.PID)
	}

}

func (pt *processTreeCreatorImpl) forceCleanupOldest() {
	if len(pt.pendingExits) == 0 {
		return
	}

	toRemove := make([]*pendingExit, 0, len(pt.pendingExits))
	for _, pending := range pt.pendingExits {
		toRemove = append(toRemove, pending)
	}

	sort.Slice(toRemove, func(i, j int) bool {
		return toRemove[i].Timestamp.Before(toRemove[j].Timestamp)
	})

	removeCount := len(toRemove) / 4
	if removeCount < 1000 {
		removeCount = 1000
	}
	if removeCount > len(toRemove) {
		removeCount = len(toRemove)
	}

	for i := 0; i < removeCount; i++ {
		pt.exitByPid(toRemove[i].PID)
	}

	logger.L().Debug("Exit: Force cleanup completed",
		helpers.String("remaining_pending", fmt.Sprintf("%d", len(pt.pendingExits))))
}

func (pt *processTreeCreatorImpl) exitByPid(pid uint32) {
	pending := pt.pendingExits[pid]
	if pending == nil {
		logger.L().Warning("exitByPid: pendingExits[pid] is nil", helpers.String("pid", fmt.Sprintf("%d", pid)))
		return
	}

	proc, ok := pt.processMap.Load(pid)
	if !ok {
		logger.L().Warning("exitByPid: processMap[pid] does not exist", helpers.String("pid", fmt.Sprintf("%d", pid)))
		delete(pt.pendingExits, pid)
		return
	}

	if len(pending.Children) > 0 {
		newParentPID, err := pt.reparentingStrategies.Reparent(pid, pending.Children, pt.containerTree, &pt.processMap)
		if err != nil {
			logger.L().Warning("exitByPid: reparentingLogic.HandleProcessExit failed", helpers.String("pid", fmt.Sprintf("%d", pid)), helpers.Error(err))
			return
		}

		for _, child := range pending.Children {
			if child != nil {
				child.PPID = newParentPID
				pt.linkProcessToParent(child)
			}
		}
	}

	if proc.PPID != 0 {
		if parent, ok := pt.processMap.Load(proc.PPID); ok {
			delete(parent.ChildrenMap, apitypes.CommPID{Comm: proc.Comm, PID: pid})
		}
	}

	pt.processMap.Delete(pid)
	delete(pt.pendingExits, pid)
}<|MERGE_RESOLUTION|>--- conflicted
+++ resolved
@@ -11,15 +11,6 @@
 	"github.com/kubescape/node-agent/pkg/processtree/conversion"
 )
 
-<<<<<<< HEAD
-const (
-	maxPendingExits = 1000             // Maximum number of pending exits before forcing cleanup
-	cleanupInterval = 1 * time.Minute  // Check every 1 minute
-		cleanupDelay    = 10 * time.Minute // Remove after 10 minutes
-)
-
-=======
->>>>>>> 3433d13d
 type pendingExit struct {
 	PID         uint32
 	StartTimeNs uint64
