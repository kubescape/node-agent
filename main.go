--- conflicted
+++ resolved
@@ -14,9 +14,6 @@
 )
 
 func main() {
-	context.SetBackgroundContext()
-	defer context.GetMainSpan().End()
-
 	cfg := config.GetConfigurationConfigContext()
 	configData, err := cfg.GetConfigurationReader()
 	if err != nil {
@@ -30,13 +27,8 @@
 	if err != nil {
 		logger.L().Fatal("error during validation", helpers.Error(err))
 	}
+	context.SetBackgroundContext()
 
-<<<<<<< HEAD
-=======
-	context.SetBackgroundContext()
-	// after this line we can use logger.L().Ctx() to attach events to spans
-
->>>>>>> 68b73f2d
 	accumulatorChannelError := make(chan error, 10)
 	acc := accumulator.GetAccumulator()
 	err = acc.StartAccumulator(accumulatorChannelError)
