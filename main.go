--- conflicted
+++ resolved
@@ -151,13 +151,12 @@
 	healthManager.Start(ctx)
 
 	// Create clients
-<<<<<<< HEAD
 	var k8sClient *k8sinterface.KubernetesApi
 	var storageClient *storage.Storage
 	if cfg.KubernetesMode {
 		logger.L().Info("Kubernetes mode is true")
 		k8sClient = k8sinterface.NewKubernetesApi()
-		storageClient, err = storage.CreateStorage(clusterData.Namespace)
+		storageClient, err = storage.CreateStorage(clusterData.Namespace, cfg.UpdateDataPeriod)
 		if err != nil {
 			logger.L().Ctx(ctx).Fatal("error creating the storage client", helpers.Error(err))
 		}
@@ -165,12 +164,6 @@
 		logger.L().Info("Kubernetes mode is false")
 		k8sClient = nil
 		storageClient = nil
-=======
-	k8sClient := k8sinterface.NewKubernetesApi()
-	storageClient, err := storage.CreateStorage(clusterData.Namespace, cfg.UpdateDataPeriod)
-	if err != nil {
-		logger.L().Ctx(ctx).Fatal("error creating the storage client", helpers.Error(err))
->>>>>>> 8a11c73e
 	}
 
 	// Create Prometheus metrics exporter
