--- conflicted
+++ resolved
@@ -2,26 +2,20 @@
 
 go 1.19
 
-<<<<<<< HEAD
 require (
-	github.com/armosec/utils-go v0.0.12 // indirect
 	github.com/kubescape/go-logger v0.0.8
 	github.com/kubescape/k8s-interface v0.0.102
 	github.com/spdx/tools-golang v0.4.0
-	// github.com/kubescape/storage
 	k8s.io/api v0.26.1
 	k8s.io/apimachinery v0.26.1
 	k8s.io/client-go v0.26.1
 )
-=======
-require github.com/kubescape/go-logger v0.0.8
->>>>>>> e1c50ee8
 
 require (
 	github.com/armosec/armoapi-go v0.0.169 // indirect
+	github.com/armosec/utils-go v0.0.12 // indirect
 	github.com/armosec/utils-k8s-go v0.0.12 // indirect
 	github.com/cenkalti/backoff/v4 v4.2.0 // indirect
-<<<<<<< HEAD
 	github.com/coreos/go-oidc v2.2.1+incompatible // indirect
 	github.com/davecgh/go-spew v1.1.1 // indirect
 	github.com/docker/docker v20.10.17+incompatible // indirect
@@ -29,14 +23,15 @@
 	github.com/docker/go-units v0.4.0 // indirect
 	github.com/emicklei/go-restful/v3 v3.9.0 // indirect
 	github.com/evanphx/json-patch v4.12.0+incompatible // indirect
-=======
->>>>>>> e1c50ee8
 	github.com/fatih/color v1.13.0 // indirect
 	github.com/francoispqt/gojay v1.2.13 // indirect
 	github.com/go-logr/logr v1.2.3 // indirect
 	github.com/go-logr/stdr v1.2.2 // indirect
+	github.com/go-openapi/jsonpointer v0.19.5 // indirect
+	github.com/go-openapi/jsonreference v0.20.0 // indirect
+	github.com/go-openapi/swag v0.19.14 // indirect
+	github.com/gogo/protobuf v1.3.2 // indirect
 	github.com/golang/protobuf v1.5.2 // indirect
-<<<<<<< HEAD
 	github.com/google/gnostic v0.5.7-v3refs // indirect
 	github.com/google/go-cmp v0.5.9 // indirect
 	github.com/google/gofuzz v1.1.0 // indirect
@@ -57,12 +52,6 @@
 	github.com/pquerna/cachecontrol v0.1.0 // indirect
 	github.com/spf13/pflag v1.0.5 // indirect
 	github.com/stripe/stripe-go/v74 v74.8.0 // indirect
-=======
-	github.com/grpc-ecosystem/grpc-gateway/v2 v2.15.0 // indirect
-	github.com/mattn/go-colorable v0.1.9 // indirect
-	github.com/mattn/go-isatty v0.0.14 // indirect
-	github.com/pkg/errors v0.9.1 // indirect
->>>>>>> e1c50ee8
 	github.com/uptrace/opentelemetry-go-extra/otelutil v0.1.18 // indirect
 	github.com/uptrace/opentelemetry-go-extra/otelzap v0.1.18 // indirect
 	github.com/uptrace/uptrace-go v1.11.8 // indirect
@@ -84,12 +73,15 @@
 	go.uber.org/zap v1.24.0 // indirect
 	golang.org/x/crypto v0.0.0-20220511200225-c6db032c6c88 // indirect
 	golang.org/x/net v0.5.0 // indirect
+	golang.org/x/oauth2 v0.3.0 // indirect
 	golang.org/x/sys v0.4.0 // indirect
+	golang.org/x/term v0.4.0 // indirect
 	golang.org/x/text v0.6.0 // indirect
+	golang.org/x/time v0.0.0-20220210224613-90d013bbcef8 // indirect
+	google.golang.org/appengine v1.6.7 // indirect
 	google.golang.org/genproto v0.0.0-20230106154932-a12b697841d9 // indirect
 	google.golang.org/grpc v1.51.0 // indirect
 	google.golang.org/protobuf v1.28.1 // indirect
-<<<<<<< HEAD
 	gopkg.in/inf.v0 v0.9.1 // indirect
 	gopkg.in/square/go-jose.v2 v2.6.0 // indirect
 	gopkg.in/yaml.v2 v2.4.0 // indirect
@@ -101,6 +93,4 @@
 	sigs.k8s.io/json v0.0.0-20220713155537-f223a00ba0e2 // indirect
 	sigs.k8s.io/structured-merge-diff/v4 v4.2.3 // indirect
 	sigs.k8s.io/yaml v1.3.0 // indirect
-=======
->>>>>>> e1c50ee8
 )